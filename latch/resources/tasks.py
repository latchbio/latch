"""Latch tasks are decorators to turn functions into workflow 'nodes'.

Each task is containerized, versioned and registered with `Flyte`_ when a
workflow is uploaded to Latch. Containerized tasks are then executed on
arbitrary instances as `Kubernetes Pods`_, scheduled using `flytepropeller`_.

The type of instance that the task executes on (eg. number of available
resources, presence of GPU) can be controlled by invoking one of the set of
exported decorators.


..
    from latch import medium_task

    @medium_task
    def my_task(a: int) -> str:
        ...

.. _Kubernetes Pods:
    https://kubernetes.io/docs/concepts/workloads/pods/
.. _flytepropeller:
    https://github.com/flyteorg/flytepropeller
.. _Flyte:
    https://docs.flyte.org/en/latest/
"""

from flytekit import task
from flytekitplugins.pod import Pod
from kubernetes.client.models import (
    V1Container,
    V1PodSpec,
    V1ResourceRequirements,
    V1Toleration,
)


def _get_large_gpu_pod() -> Pod:
    """g5.8xlarge,g5.16xlarge on-demand"""

    primary_container = V1Container(name="primary")
    resources = V1ResourceRequirements(
        requests={"cpu": "31", "memory": "120Gi", "nvidia.com/gpu": "1"},
        limits={"cpu": "64", "memory": "256Gi", "nvidia.com/gpu": "1"},
    )
    primary_container.resources = resources

    return Pod(
        pod_spec=V1PodSpec(
            containers=[primary_container],
            tolerations=[V1Toleration(effect="NoSchedule", key="ng", value="gpu-big")],
        ),
        primary_container_name="primary",
    )


def _get_small_gpu_pod() -> Pod:
    """g4dn.2xlarge on-demand"""

    primary_container = V1Container(name="primary")
    resources = V1ResourceRequirements(
        requests={"cpu": "7", "memory": "30Gi", "nvidia.com/gpu": "1"},
        limits={"cpu": "8", "memory": "32Gi", "nvidia.com/gpu": "1"},
    )
    primary_container.resources = resources

    return Pod(
        pod_spec=V1PodSpec(
            containers=[primary_container],
            tolerations=[
                V1Toleration(effect="NoSchedule", key="ng", value="gpu-small")
            ],
        ),
        primary_container_name="primary",
    )


def _get_large_pod() -> Pod:
    """md5n.12xlarge on-demand"""

    primary_container = V1Container(name="primary")
    resources = V1ResourceRequirements(
        requests={"cpu": "90", "memory": "170Gi"},
        limits={"cpu": "96", "memory": "192Gi"},
    )
    primary_container.resources = resources

    return Pod(
        pod_spec=V1PodSpec(
            containers=[primary_container],
            tolerations=[V1Toleration(effect="NoSchedule", key="ng", value="cpu-96-spot")],
        ),
        primary_container_name="primary",
    )

def _get_medium_pod() -> Pod:
    """Returns a pod which will be scheduled on a node with at least 8 cpus and 32 gigs of memory"""

    primary_container = V1Container(name="primary")
    resources = V1ResourceRequirements(
        requests={"cpu": "8", "memory": "32Gi"},
        limits={"cpu": "12", "memory": "64Gi"},
    )
    primary_container.resources = resources

    return Pod(
        pod_spec=V1PodSpec(
            containers=[primary_container],
            tolerations=[
                V1Toleration(effect="NoSchedule", key="ng", value="on-demand-medium")
            ],
        ),
        primary_container_name="primary",
    )


def _get_small_pod() -> Pod:
    """any available instance"""

    primary_container = V1Container(name="primary")
    resources = V1ResourceRequirements(
        requests={"cpu": "2", "memory": "4Gi"},
        limits={"cpu": "4", "memory": "8Gi"},
    )
    primary_container.resources = resources

    return Pod(
        pod_spec=V1PodSpec(
            containers=[primary_container],
        ),
        primary_container_name="primary",
    )


large_gpu_task = task(task_config=_get_large_gpu_pod())
"""This task will get scheduled on a large GPU-enabled node.

This node is not necessarily dedicated to the task, but the node itself will be
on-demand.

.. list-table:: Title
   :widths: 20 20 20 20 20
   :header-rows: 1

   * - Type
     - CPU
     - RAM
     - GPU
     - On-Demand
   * - Request
     - 31
     - 120Gi
     - 1
     - True
   * - Limit
     - 64
     - 256Gi
     - 1
     - True
"""


def cached_large_gpu_task(cache_version):
    """Provides caching with resources defined by `large_gpu_task`."""
    if cache_version is None:
        raise ValueError("Must provide a cache version to a cached task.")
    return task(
        cache=True, cache_version=cache_version, task_config=_get_large_gpu_pod()
    )


small_gpu_task = task(task_config=_get_small_gpu_pod())
"""This task will get scheduled on a small GPU-enabled node.

This node will be dedicated to the task. No other tasks will be allowed to run
on it.

.. list-table:: Title
   :widths: 20 20 20 20 20
   :header-rows: 1

   * - Type
     - CPU
     - RAM
     - GPU
     - On-Demand
   * - Request
     - 7
     - 30Gi
     - 1
     - True
   * - Limit
     - 8
     - 32Gi
     - 1
     - True
"""


def cached_small_gpu_task(cache_version):
    """Provides caching with resources defined by `small_gpu_task`."""
    if cache_version is None:
        raise ValueError("Must provide a cache version to a cached task.")
    return task(
        cache=True, cache_version=cache_version, task_config=_get_small_gpu_pod()
    )


large_task = task(task_config=_get_large_pod())
"""This task will get scheduled on a large node.

This node will be dedicated to the task. No other tasks will be allowed to run
on it.

.. list-table:: Title
   :widths: 20 20 20 20 20
   :header-rows: 1

   * - Type
     - CPU
     - RAM
     - GPU
     - On-Demand
   * - Request
     - 46
     - 176Gi
     - 0
     - True
   * - Limit
     - 48
     - 196Gi
     - 0
     - True
"""


def cached_large_task(cache_version):
    """Provides caching with resources defined by `large_task`."""
    if cache_version is None:
        raise ValueError("Must provide a cache version to a cached task.")
    return task(cache=True, cache_version=cache_version, task_config=_get_large_pod())


medium_task = task(task_config=_get_medium_pod())
"""This task will get scheduled on a medium node.

This node will be dedicated to the task. No other tasks will be allowed to run
on it.

.. list-table:: Title
   :widths: 20 20 20 20 20
   :header-rows: 1

   * - Type
     - CPU
     - RAM
     - GPU
     - On-Demand
   * - Request
     - 8
     - 32Gi
     - 0
     - True
   * - Limit
     - 12
     - 64Gi
     - 0
     - True
"""


def cached_medium_task(cache_version):
    """Provides caching with resources defined by `medium_task`."""
    if cache_version is None:
        raise ValueError("Must provide a cache version to a cached task.")
    return task(cache=True, cache_version=cache_version, task_config=_get_medium_pod())


small_task = task(task_config=_get_small_pod())
"""This task will get scheduled on a small node.

.. list-table:: Title
   :widths: 20 20 20 20 20
   :header-rows: 1

   * - Type
     - CPU
     - RAM
     - GPU
     - On-Demand
   * - Request
     - 2
     - 4Gi
     - 0
     - False
   * - Limit
     - 4
     - 8Gi
     - 0
     - False
"""


<<<<<<< HEAD
def custom_task(cpu: int, memory: int):
    """Returns a custom task configuration requesting
    the specified CPU/RAM allocations

    Args:
        cpu: An integer number of cores to request, up to 48 cores
        memory: An integer number of Gigabytes of RAM to request, up to 128 Gi
    """
    primary_container = V1Container(name="primary")
    resources = V1ResourceRequirements(
        requests={"cpu": str(cpu), "memory": f"{memory}Gi"},
        limits={"cpu": "48", "memory": "128Gi"},
    )
    primary_container.resources = resources
    if cpu < 48 and memory < 128:
        task_config = Pod(
            pod_spec=V1PodSpec(
                containers=[primary_container],
            ),
            primary_container_name="primary",
        )
    elif cpu < 96 and memory < 180:
        task_config = Pod(
            pod_spec=V1PodSpec(
                containers=[primary_container],
                tolerations=[
                    V1Toleration(effect="NoSchedule", key="ng", value="cpu-96-spot")
                ],
            ),
            primary_container_name="primary",
        )

    return task(task_config=task_config)
=======
def cached_small_task(cache_version):
    """Provides caching with resources defined by `small_task`."""
    if cache_version is None:
        raise ValueError("Must provide a cache version to a cached task.")
    return task(cache=True, cache_version=cache_version, task_config=_get_small_pod())
>>>>>>> dd3a2ab6
<|MERGE_RESOLUTION|>--- conflicted
+++ resolved
@@ -300,7 +300,12 @@
 """
 
 
-<<<<<<< HEAD
+def cached_small_task(cache_version):
+    """Provides caching with resources defined by `small_task`."""
+    if cache_version is None:
+        raise ValueError("Must provide a cache version to a cached task.")
+    return task(cache=True, cache_version=cache_version, task_config=_get_small_pod())
+
 def custom_task(cpu: int, memory: int):
     """Returns a custom task configuration requesting
     the specified CPU/RAM allocations
@@ -333,11 +338,4 @@
             primary_container_name="primary",
         )
 
-    return task(task_config=task_config)
-=======
-def cached_small_task(cache_version):
-    """Provides caching with resources defined by `small_task`."""
-    if cache_version is None:
-        raise ValueError("Must provide a cache version to a cached task.")
-    return task(cache=True, cache_version=cache_version, task_config=_get_small_pod())
->>>>>>> dd3a2ab6
+    return task(task_config=task_config)