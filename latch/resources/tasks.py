"""Latch tasks are decorators to turn functions into workflow 'nodes'.

Each task is containerized, versioned and registered with `Flyte`_ when a
workflow is uploaded to Latch. Containerized tasks are then executed on
arbitrary instances as `Kubernetes Pods`_, scheduled using `flytepropeller`_.

The type of instance that the task executes on (eg. number of available
resources, presence of GPU) can be controlled by invoking one of the set of
exported decorators.


..
    from latch import medium_task

    @medium_task
    def my_task(a: int) -> str:
        ...

.. _Kubernetes Pods:
    https://kubernetes.io/docs/concepts/workloads/pods/
.. _flytepropeller:
    https://github.com/flyteorg/flytepropeller
.. _Flyte:
    https://docs.flyte.org/en/latest/
"""

import datetime
import functools
<<<<<<< HEAD
from pathlib import Path
from typing import Any, Callable, Dict, List, Optional, ParamSpec, TypeVar, Union

from flytekit import task as flyte_task
from flytekit.core.base_task import TaskResolverMixin
from flytekit.core.python_function_task import PythonFunctionTask
from flytekit.core.resources import Resources
from flytekit.models.security import Secret
=======
from warnings import warn

from flytekit import task
>>>>>>> f5ce1c5b
from flytekitplugins.pod import Pod
from kubernetes.client.models import (
    V1Container,
    V1PodSpec,
    V1ResourceRequirements,
    V1Toleration,
)

P = ParamSpec("P")
T = TypeVar("T")


def task(
    _task_function: Callable[P, T],
    task_config: Optional[Any] = None,
    cache: bool = False,
    cache_serialize: bool = False,
    cache_version: str = "",
    retries: int = 0,
    interruptible: Optional[bool] = None,
    deprecated: str = "",
    timeout: Union[datetime.timedelta, int] = 0,
    container_image: Optional[str] = None,
    environment: Optional[Dict[str, str]] = None,
    requests: Optional[Resources] = None,
    limits: Optional[Resources] = None,
    secret_requests: Optional[List[Secret]] = None,
    execution_mode: Optional[
        PythonFunctionTask.ExecutionBehavior
    ] = PythonFunctionTask.ExecutionBehavior.DEFAULT,
    dockerfile: Optional[Path] = None,
    task_resolver: Optional[TaskResolverMixin] = None,
    disable_deck: bool = False,
) -> Callable[P, T]:
    return flyte_task(
        _task_function=_task_function,
        task_config=task_config,
        cache=cache,
        cache_serialize=cache_serialize,
        cache_version=cache_version,
        retries=retries,
        interruptible=interruptible,
        deprecated=deprecated,
        timeout=timeout,
        container_image=container_image,
        environment=environment,
        requests=requests,
        limits=limits,
        secret_requests=secret_requests,
        execution_mode=execution_mode,
        dockerfile=dockerfile,
        task_resolver=task_resolver,
        disable_deck=disable_deck,
    )


def _get_large_gpu_pod() -> Pod:
    """g5.8xlarge,g5.16xlarge on-demand"""

    primary_container = V1Container(name="primary")
    resources = V1ResourceRequirements(
        requests={
            "cpu": "31",
            "memory": "120Gi",
            "nvidia.com/gpu": "1",
            "ephemeral-storage": "1500Gi",
        },
        limits={
            "cpu": "64",
            "memory": "256Gi",
            "nvidia.com/gpu": "1",
            "ephemeral-storage": "2000Gi",
        },
    )
    primary_container.resources = resources

    return Pod(
        pod_spec=V1PodSpec(
            containers=[primary_container],
            tolerations=[V1Toleration(effect="NoSchedule", key="ng", value="gpu-big")],
        ),
        primary_container_name="primary",
    )


def _get_small_gpu_pod() -> Pod:
    """g4dn.2xlarge on-demand"""

    primary_container = V1Container(name="primary")
    resources = V1ResourceRequirements(
        requests={
            "cpu": "7",
            "memory": "30Gi",
            "nvidia.com/gpu": "1",
            "ephemeral-storage": "1500Gi",
        },
        limits={
            "cpu": "8",
            "memory": "32Gi",
            "nvidia.com/gpu": "1",
            "ephemeral-storage": "2000Gi",
        },
    )
    primary_container.resources = resources

    return Pod(
        pod_spec=V1PodSpec(
            containers=[primary_container],
            tolerations=[
                V1Toleration(effect="NoSchedule", key="ng", value="gpu-small")
            ],
        ),
        primary_container_name="primary",
    )


def _get_large_pod() -> Pod:
    """[ "c6i.24xlarge", "c5.24xlarge", "c5.metal", "c5d.24xlarge", "c5d.metal" ]"""

    primary_container = V1Container(name="primary")
    resources = V1ResourceRequirements(
        requests={"cpu": "90", "memory": "170Gi", "ephemeral-storage": "4500Gi"},
        limits={"cpu": "96", "memory": "192Gi", "ephemeral-storage": "5000Gi"},
    )
    primary_container.resources = resources

    return Pod(
        annotations={
            "io.kubernetes.cri-o.userns-mode": (
                "private:uidmapping=0:1048576:65536;gidmapping=0:1048576:65536"
            )
        },
        pod_spec=V1PodSpec(
            runtime_class_name="sysbox-runc",
            containers=[primary_container],
            tolerations=[
                V1Toleration(effect="NoSchedule", key="ng", value="cpu-96-spot")
            ],
        ),
        primary_container_name="primary",
    )


def _get_medium_pod() -> Pod:
    """[ "m5.8xlarge", "m5ad.8xlarge", "m5d.8xlarge", "m5n.8xlarge", "m5dn.8xlarge", "m5a.8xlarge" ]
    """

    primary_container = V1Container(name="primary")
    resources = V1ResourceRequirements(
        requests={"cpu": "28", "memory": "100Gi", "ephemeral-storage": "1500Gi"},
        limits={"cpu": "32", "memory": "128Gi", "ephemeral-storage": "2000Gi"},
    )
    primary_container.resources = resources

    return Pod(
        annotations={
            "io.kubernetes.cri-o.userns-mode": (
                "private:uidmapping=0:1048576:65536;gidmapping=0:1048576:65536"
            )
        },
        pod_spec=V1PodSpec(
            runtime_class_name="sysbox-runc",
            containers=[primary_container],
            tolerations=[
                V1Toleration(effect="NoSchedule", key="ng", value="cpu-32-spot")
            ],
        ),
        primary_container_name="primary",
    )


def _get_small_pod() -> Pod:
    """any available instance"""

    primary_container = V1Container(name="primary")
    resources = V1ResourceRequirements(
        requests={"cpu": "2", "memory": "4Gi", "ephemeral-storage": "100Gi"},
        limits={"cpu": "4", "memory": "8Gi", "ephemeral-storage": "500Gi"},
    )
    primary_container.resources = resources

    return Pod(
        annotations={
            "io.kubernetes.cri-o.userns-mode": (
                "private:uidmapping=0:1048576:65536;gidmapping=0:1048576:65536"
            )
        },
        pod_spec=V1PodSpec(
            runtime_class_name="sysbox-runc",
            containers=[primary_container],
        ),
        primary_container_name="primary",
    )


large_gpu_task = functools.partial(task, task_config=_get_large_gpu_pod())
"""This task will get scheduled on a large GPU-enabled node.

This node is not necessarily dedicated to the task, but the node itself will be
on-demand.

.. list-table:: Title
   :widths: 20 20 20 20 20
   :header-rows: 1

   * - Type
     - CPU
     - RAM
     - GPU
     - On-Demand
   * - Request
     - 31
     - 120Gi
     - 1
     - True
   * - Limit
     - 64
     - 256Gi
     - 1
     - True
"""


small_gpu_task = functools.partial(task, task_config=_get_small_gpu_pod())
"""This task will get scheduled on a small GPU-enabled node.

This node will be dedicated to the task. No other tasks will be allowed to run
on it.

.. list-table:: Title
   :widths: 20 20 20 20 20
   :header-rows: 1

   * - Type
     - CPU
     - RAM
     - GPU
     - On-Demand
   * - Request
     - 7
     - 30Gi
     - 1
     - True
   * - Limit
     - 8
     - 32Gi
     - 1
     - True
"""


large_task = functools.partial(task, task_config=_get_large_pod())
"""This task will get scheduled on a large node.

This node will be dedicated to the task. No other tasks will be allowed to run
on it.

.. list-table:: Title
   :widths: 20 20 20 20 20
   :header-rows: 1

   * - Type
     - CPU
     - RAM
     - GPU
     - On-Demand
   * - Request
     - 90
     - 176Gi
     - 0
     - True
   * - Limit
     - 96
     - 196Gi
     - 0
     - True
"""


medium_task = functools.partial(task, task_config=_get_medium_pod())
"""This task will get scheduled on a medium node.

This node will be dedicated to the task. No other tasks will be allowed to run
on it.

.. list-table:: Title
   :widths: 20 20 20 20 20
   :header-rows: 1

   * - Type
     - CPU
     - RAM
     - GPU
     - On-Demand
   * - Request
     - 8
     - 32Gi
     - 0
     - True
   * - Limit
     - 12
     - 64Gi
     - 0
     - True
"""


small_task = functools.partial(task, task_config=_get_small_pod())
"""This task will get scheduled on a small node.

.. list-table:: Title
   :widths: 20 20 20 20 20
   :header-rows: 1

   * - Type
     - CPU
     - RAM
     - GPU
     - On-Demand
   * - Request
     - 2
     - 4Gi
     - 0
     - False
   * - Limit
     - 4
     - 8Gi
     - 0
     - False
"""


def custom_memory_optimized_task(cpu: int, memory: int):
    """Returns a custom task configuration requesting
    the specified CPU/RAM allocations. This task
    can utilize fewer cpu cores (62) than `custom_task`s (95)
    but can use more RAM (up to 490 GiB) than `custom_task`s (up to 179 GiB).
    This is ideal for processes which utilize a lot of memory per thread.
    Args:
        cpu: An integer number of cores to request, up to 63 cores
        memory: An integer number of Gibibytes of RAM to request, up to 511 GiB
    """
    warn(
        "`custom_memory_optimized_task` is deprecated and will be removed in a future"
        " release: use `custom_task` instead",
        DeprecationWarning,
        stacklevel=2,
    )
    if cpu > 62:
        raise ValueError(
            f"custom memory optimized task requires too many CPU cores: {cpu} (max 62)"
        )
    elif memory > 490:
        raise ValueError(
            f"custom memory optimized task requires too much RAM: {memory} GiB (max 490"
            " GiB)"
        )

    primary_container = V1Container(name="primary")
    resources = V1ResourceRequirements(
        requests={"cpu": str(cpu), "memory": f"{memory}Gi"},
        limits={"cpu": str(cpu), "memory": f"{memory}Gi"},
    )
    primary_container.resources = resources
    task_config = Pod(
        annotations={
            "io.kubernetes.cri-o.userns-mode": (
                "private:uidmapping=0:1048576:65536;gidmapping=0:1048576:65536"
            )
        },
        pod_spec=V1PodSpec(
            runtime_class_name="sysbox-runc",
            containers=[primary_container],
            tolerations=[
                V1Toleration(effect="NoSchedule", key="ng", value="mem-512-spot")
            ],
        ),
        primary_container_name="primary",
    )
    return functools.partial(task(task_config=task_config))


def custom_task(cpu: int, memory: int, *, storage_gib: int = 500):
    """Returns a custom task configuration requesting
    the specified CPU/RAM allocations

    Args:
        cpu: An integer number of cores to request, up to 95 cores
        memory: An integer number of Gibibytes of RAM to request, up to 490 GiB
        storage: An integer number of Gibibytes of storage to request, up to 4949 GiB
    """
    primary_container = V1Container(name="primary")
    resources = V1ResourceRequirements(
        requests={
            "cpu": str(cpu),
            "memory": f"{memory}Gi",
            "ephemeral-storage": f"{storage_gib}Gi",
        },
        limits={
            "cpu": str(cpu),
            "memory": f"{memory}Gi",
            "ephemeral-storage": f"{storage_gib}Gi",
        },
    )
    primary_container.resources = resources
    if cpu <= 31 and memory <= 127 and storage_gib <= 1949:
        task_config = Pod(
            annotations={
                "io.kubernetes.cri-o.userns-mode": (
                    "private:uidmapping=0:1048576:65536;gidmapping=0:1048576:65536"
                )
            },
            pod_spec=V1PodSpec(
                runtime_class_name="sysbox-runc",
                containers=[primary_container],
                tolerations=[
                    V1Toleration(effect="NoSchedule", key="ng", value="cpu-32-spot")
                ],
            ),
            primary_container_name="primary",
        )
    elif cpu <= 95 and memory <= 179 and storage_gib <= 4949:
        task_config = Pod(
            annotations={
                "io.kubernetes.cri-o.userns-mode": (
                    "private:uidmapping=0:1048576:65536;gidmapping=0:1048576:65536"
                )
            },
            pod_spec=V1PodSpec(
                runtime_class_name="sysbox-runc",
                containers=[primary_container],
                tolerations=[
                    V1Toleration(effect="NoSchedule", key="ng", value="cpu-96-spot")
                ],
            ),
            primary_container_name="primary",
        )
    elif cpu <= 62 and memory <= 490 and storage_gib <= 4949:
        task_config = Pod(
            annotations={
                "io.kubernetes.cri-o.userns-mode": (
                    "private:uidmapping=0:1048576:65536;gidmapping=0:1048576:65536"
                )
            },
            pod_spec=V1PodSpec(
                runtime_class_name="sysbox-runc",
                containers=[primary_container],
                tolerations=[
                    V1Toleration(effect="NoSchedule", key="ng", value="mem-512-spot")
                ],
            ),
            primary_container_name="primary",
        )
    else:
        if memory > 490:
            raise ValueError(
                f"custom task requires too much RAM: {memory} GiB (max 490 GiB)"
            )
        elif storage_gib > 4949:
            raise ValueError(
                f"custom task requires too much storage: {storage_gib} GiB (max 4949"
                " GiB)"
            )
        elif cpu > 95:
            raise ValueError(f"custom task requires too many CPU cores: {cpu} (max 95)")
        elif memory > 179 and cpu > 62:
            raise ValueError(
                f"could not resolve cpu for high memory machine: requested {cpu} cores"
                " (max 62)"
            )
        elif cpu > 62 and memory > 179:
            raise ValueError(
                f"could not resolve memory for high cpu machine: requested {memory} GiB"
                " (max 179 GiB)"
            )
        else:
            raise ValueError(
                f"custom task resource limit is too high: {cpu} (max 95) cpu cores,"
                f" {memory} GiB (max 179 GiB) memory, or {storage_gib} GiB storage (max"
                " 4949 GiB)"
            )

    return functools.partial(task(task_config=task_config))<|MERGE_RESOLUTION|>--- conflicted
+++ resolved
@@ -26,20 +26,15 @@
 
 import datetime
 import functools
-<<<<<<< HEAD
 from pathlib import Path
 from typing import Any, Callable, Dict, List, Optional, ParamSpec, TypeVar, Union
+from warnings import warn
 
 from flytekit import task as flyte_task
 from flytekit.core.base_task import TaskResolverMixin
 from flytekit.core.python_function_task import PythonFunctionTask
 from flytekit.core.resources import Resources
 from flytekit.models.security import Secret
-=======
-from warnings import warn
-
-from flytekit import task
->>>>>>> f5ce1c5b
 from flytekitplugins.pod import Pod
 from kubernetes.client.models import (
     V1Container,
@@ -184,8 +179,7 @@
 
 
 def _get_medium_pod() -> Pod:
-    """[ "m5.8xlarge", "m5ad.8xlarge", "m5d.8xlarge", "m5n.8xlarge", "m5dn.8xlarge", "m5a.8xlarge" ]
-    """
+    """[ "m5.8xlarge", "m5ad.8xlarge", "m5d.8xlarge", "m5n.8xlarge", "m5dn.8xlarge", "m5a.8xlarge" ]"""
 
     primary_container = V1Container(name="primary")
     resources = V1ResourceRequirements(
@@ -383,8 +377,10 @@
         memory: An integer number of Gibibytes of RAM to request, up to 511 GiB
     """
     warn(
-        "`custom_memory_optimized_task` is deprecated and will be removed in a future"
-        " release: use `custom_task` instead",
+        (
+            "`custom_memory_optimized_task` is deprecated and will be removed in a"
+            " future release: use `custom_task` instead"
+        ),
         DeprecationWarning,
         stacklevel=2,
     )
@@ -419,7 +415,7 @@
         ),
         primary_container_name="primary",
     )
-    return functools.partial(task(task_config=task_config))
+    return functools.partial(task, task_config=task_config)
 
 
 def custom_task(cpu: int, memory: int, *, storage_gib: int = 500):
@@ -522,4 +518,4 @@
                 " 4949 GiB)"
             )
 
-    return functools.partial(task(task_config=task_config))+    return functools.partial(task, task_config=task_config)