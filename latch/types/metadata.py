import re
from dataclasses import Field, asdict, dataclass, field
from enum import Enum
from pathlib import Path
from textwrap import indent
from typing import (
    Any,
    ClassVar,
    Dict,
    Generic,
    List,
    Optional,
    Protocol,
    Tuple,
    Type,
    TypeVar,
    Union,
    runtime_checkable,
)

import click
import yaml
from typing_extensions import TypeAlias

from latch_cli.snakemake.config.utils import validate_snakemake_type
from latch_cli.utils import identifier_suffix_from_str

from .directory import LatchDir, LatchOutputDir
from .file import LatchFile


@dataclass
class LatchRule:
    """Class describing a rule that a parameter input must follow"""

    regex: str
    """A string regular expression which inputs must match"""
    message: str
    """The message to render when an input does not match the regex"""

    @property
    def dict(self):
        return asdict(self)

    def __post_init__(self):
        try:
            re.compile(self.regex)
        except re.error as e:
            raise ValueError(f"Malformed regex {self.regex}: {e.msg}")


class LatchAppearanceEnum(Enum):
    line = "line"
    paragraph = "paragraph"


@dataclass(frozen=True)
class MultiselectOption:
    name: str
    value: object


@dataclass(frozen=True)
class Multiselect:
    options: List[MultiselectOption] = field(default_factory=list)
    allow_custom: bool = False


# backwards compatibility
LatchAppearanceType = LatchAppearanceEnum

LatchAppearance: TypeAlias = Union[LatchAppearanceEnum, Multiselect]


@dataclass
class LatchAuthor:
    """Class describing metadata about the workflow author"""

    name: Optional[str] = None
    """The name of the author"""
    email: Optional[str] = None
    """The email of the author"""
    github: Optional[str] = None
    """A link to the github profile of the author"""


@dataclass(frozen=True)
class FlowBase:
    """Parent class for all flow elements

    Available flow elements:

    * :class:`~latch.types.metadata.Params`

    * :class:`~latch.types.metadata.Text`

    * :class:`~latch.types.metadata.Title`

    * :class:`~latch.types.metadata.Section`

    * :class:`~latch.types.metadata.Spoiler`

    * :class:`~latch.types.metadata.Fork`
    """

    ...


@dataclass(frozen=True, init=False)
class Section(FlowBase):
    """Flow element that displays a child flow in a card with a given title

    Example:


    .. image:: ../assets/flow-example/flow_example_1.png
        :alt: Example of a user interface for a workflow with a custom flow

    .. image:: ../assets/flow-example/flow_example_spoiler.png
        :alt: Example of a spoiler flow element


    The `LatchMetadata` for the example above can be defined as follows:

    .. code-block:: python

        from latch.types import LatchMetadata, LatchParameter
        from latch.types.metadata import FlowBase, Section, Text, Params, Fork, Spoiler
        from latch import workflow

        flow = [
            Section(
                "Samples",
                Text(
                    "Sample provided has to include an identifier for the sample (Sample name)"
                    " and one or two files corresponding to the reads (single-end or paired-end, respectively)"
                ),
                Fork(
                    "sample_fork",
                    "Choose read type",
                    paired_end=ForkBranch("Paired-end", Params("paired_end")),
                    single_end=ForkBranch("Single-end", Params("single_end")),
                ),
            ),
            Section(
                "Quality threshold",
                Text(
                    "Select the quality value in which a base is qualified."
                    "Quality value refers to a Phred quality score"
                ),
                Params("quality_threshold"),
            ),
            Spoiler(
                "Output directory",
                Text("Name of the output directory to send results to."),
                Params("output_directory"),
            ),
        ]

        metadata = LatchMetadata(
            display_name="fastp - Flow Tutorial",
            author=LatchAuthor(
                name="LatchBio",
            ),
            parameters={
                "sample_fork": LatchParameter(),
                "paired_end": LatchParameter(
                    display_name="Paired-end reads",
                    description="FASTQ files",
                    batch_table_column=True,
                ),
                "single_end": LatchParameter(
                    display_name="Single-end reads",
                    description="FASTQ files",
                    batch_table_column=True,
                ),
                "output_directory": LatchParameter(
                    display_name="Output directory",
                ),
            },
            flow=flow,
        )

        @workflow(metadata)
        def fastp(
            sample_fork: str,
            paired_end: PairedEnd,
            single_end: Optional[SingleEnd] = None,
            output_directory: str = "fastp_results",
        ) -> LatchDir:
            ...
    """

    section: str
    """Title of the section"""
    flow: List[FlowBase]
    """Flow displayed in the section card"""

    def __init__(self, section: str, *flow: FlowBase):
        object.__setattr__(self, "section", section)
        object.__setattr__(self, "flow", list(flow))


@dataclass(frozen=True)
class Text(FlowBase):
    """Flow element that displays a markdown string"""

    text: str
    """Markdown body text"""


@dataclass(frozen=True)
class Title(FlowBase):
    """Flow element that displays a markdown title"""

    title: str
    """Markdown title text"""


@dataclass(frozen=True, init=False)
class Params(FlowBase):
    """Flow element that displays parameter widgets"""

    params: List[str]
    """
    Names of parameters whose widgets will be displayed.
    Order is preserved. Duplicates are allowed
    """

    def __init__(self, *args: str):
        object.__setattr__(self, "params", list(args))


@dataclass(frozen=True, init=False)
class Spoiler(FlowBase):
    """Flow element that displays a collapsible card with a given title"""

    spoiler: str
    """Title of the spoiler"""
    flow: List[FlowBase]
    """Flow displayed in the spoiler card"""

    def __init__(self, spoiler: str, *flow: FlowBase):
        object.__setattr__(self, "spoiler", spoiler)
        object.__setattr__(self, "flow", list(flow))


@dataclass(frozen=True, init=False)
class ForkBranch:
    """Definition of a :class:`~latch.types.metadata.Fork` branch"""

    display_name: str
    """String displayed in the fork's multibutton"""
    flow: List[FlowBase]
    """Child flow displayed in the fork card when the branch is active"""

    def __init__(self, display_name: str, *flow: FlowBase):
        object.__setattr__(self, "display_name", display_name)
        object.__setattr__(self, "flow", list(flow))


@dataclass(frozen=True, init=False)
class Fork(FlowBase):
    """Flow element that displays a set of mutually exclusive alternatives

    Displays a title, followed by a horizontal multibutton for selecting a branch,
    then a card for the active branch
    """

    fork: str
    """Name of a `str`-typed parameter to store the active branch's key"""
    display_name: str
    """Title shown above the fork selector"""
    flows: Dict[str, ForkBranch]
    """
    Mapping between branch keys to branch definitions.
    Order determines the order of options in the multibutton
    """

    def __init__(self, fork: str, display_name: str, **flows: ForkBranch):
        object.__setattr__(self, "fork", fork)
        object.__setattr__(self, "display_name", display_name)
        object.__setattr__(self, "flows", flows)


@dataclass
class LatchParameter:
    """Class for organizing parameter metadata"""

    display_name: Optional[str] = None
    """The name used to display the parameter on Latch Console"""
    description: Optional[str] = None
    """The description of the parameter's role in the workflow"""
    hidden: bool = False
    """Whether or not the parameter should be hidden by default"""
    section_title: Optional[str] = None
    """Whether this parameter should start a new section"""
    placeholder: Optional[str] = None
    """
    What should be rendered as a placeholder in the input box
    of the parameter before any value is inputed.
    """
    comment: Optional[str] = None
    """Any comment on the parameter itself"""
    output: bool = False
    """
    Whether or not this parameter is an output (used to disable
    path validation before launching a workflow)
    """
    batch_table_column: bool = False
    """
    Whether this parameter should be given a column in the batch
    table at the top of the workflow inputs
    """
    appearance_type: LatchAppearance = LatchAppearanceEnum.line
    """
    Whether the parameter should be rendered as a line or paragraph
    (must be exactly one of either LatchAppearanceType.line or
    LatchAppearanceType.paragraph)
    """
    rules: List[LatchRule] = field(default_factory=list)
    """
    A list of LatchRule objects that inputs to this parameter must follow
    """
    detail: Optional[str] = None
    samplesheet: Optional[bool] = None
    """
    Use samplesheet input UI. Allows importing from Latch Registry.
    Parameter type must be a list of dataclasses
    """
    _custom_ingestion: Optional[str] = None

    def __str__(self):
        metadata_yaml = yaml.safe_dump(self.dict, sort_keys=False)
        if self.description is not None:
            return f"{self.description}\n{metadata_yaml}"
        return metadata_yaml

    @property
    def dict(self):
        parameter_dict: Dict[str, Any] = {"display_name": self.display_name}

        if self.output:
            parameter_dict["output"] = True
        if self.batch_table_column:
            parameter_dict["batch_table_column"] = True
        if self.samplesheet:
            parameter_dict["samplesheet"] = True

        temp_dict: Dict[str, Any] = {"hidden": self.hidden}
        if self.section_title is not None:
            temp_dict["section_title"] = self.section_title
        if self._custom_ingestion is not None:
            temp_dict["custom_ingestion"] = self._custom_ingestion

        parameter_dict["_tmp"] = temp_dict

        appearance_dict: Dict[str, Any]
        if isinstance(self.appearance_type, LatchAppearanceEnum):
            appearance_dict = {"type": self.appearance_type.value}
        elif isinstance(self.appearance_type, Multiselect):
            appearance_dict = {"multiselect": asdict(self.appearance_type)}
        else:
            appearance_dict = {}

        if self.placeholder is not None:
            appearance_dict["placeholder"] = self.placeholder
        if self.comment is not None:
            appearance_dict["comment"] = self.comment
        if self.detail is not None:
            appearance_dict["detail"] = self.detail

        parameter_dict["appearance"] = appearance_dict

        if len(self.rules) > 0:
            rules = []
            for rule in self.rules:
                rules.append(rule.dict)
            parameter_dict["rules"] = rules

        return {"__metadata__": parameter_dict}


# https://stackoverflow.com/questions/54668000/type-hint-for-an-instance-of-a-non-specific-dataclass
class _IsDataclass(Protocol):
    __dataclass_fields__: ClassVar[Dict[str, Field]]


ParameterType: TypeAlias = Union[
<<<<<<< HEAD
    None, int, float, str, bool, Enum, _IsDataclass, List["ParameterType"]
=======
    Type[None],
    Type[int],
    Type[float],
    Type[str],
    Type[bool],
    Type[Enum],
    Type[_IsDataclass],
    Type[List["ParameterType"]],
    Type[LatchFile],
    Type[LatchDir],
>>>>>>> 1eeb4e87
]


T = TypeVar("T", bound=ParameterType)


@dataclass
class SnakemakeParameter(Generic[T], LatchParameter):
    type: Optional[Type[T]] = None
    """
    The python type of the parameter.
    """
    default: Optional[T] = None


@dataclass
<<<<<<< HEAD
class SnakemakeFileParameter(SnakemakeParameter[Union[LatchFile, LatchDir]]):
=======
class SnakemakeFileParameter(SnakemakeParameter):
    """
    Deprecated: use `file_metadata` keyword in `SnakemakeMetadata` instead
    """

    type: Optional[
        Union[
            Type[LatchFile],
            Type[LatchDir],
        ]
    ] = None
    """
    The python type of the parameter.
    """
>>>>>>> 1eeb4e87
    path: Optional[Path] = None
    """
    The path where the file passed to this parameter will be copied.
    """
    config: bool = False
    """
    Whether or not the file path is exposed in the Snakemake config
    """
    download: bool = False
    """
    Whether or not the file is downloaded in the JIT step
    """


@dataclass
<<<<<<< HEAD
class NextflowParameter(Generic[T], LatchParameter):
    type: Optional[Type[T]] = None
    """
    The python type of the parameter.
    """
    default: Optional[T] = None


@dataclass
class NextflowFileParameter(NextflowParameter[Union[LatchFile, LatchDir]]):
    path: Optional[Path] = None
    """
    The path where the file passed to this parameter will be copied.
    """
    download: bool = True
    """
    Whether to download the file/directory into every task
    """

    def __post_init__(self):
        if self.type is LatchOutputDir:
            self.download = False

=======
class SnakemakeFileMetadata:
    path: Path
    """
    The local path where the file passed to this parameter will be copied
    """
    config: bool = False
    """
    If `True`, expose the file in the Snakemake config
    """
    download: bool = False
    """
    If `True`, download the file in the JIT step
    """

>>>>>>> 1eeb4e87

@dataclass
class LatchMetadata:
    """Class for organizing workflow metadata

    Example:

    .. code-block:: python

        from latch.types import LatchMetadata, LatchAuthor, LatchRule, LatchAppearanceType

        metadata = LatchMetadata(
            parameters={
                "read1": LatchParameter(
                    display_name="Read 1",
                    description="Paired-end read 1 file to be assembled.",
                    hidden=True,
                    section_title="Sample Reads",
                    placeholder="Select a file",
                    comment="This is a comment",
                    output=False,
                    appearance_type=LatchAppearanceType.paragraph,
                    rules=[
                        LatchRule(
                            regex="(.fasta|.fa|.faa|.fas)$",
                            message="Only .fasta, .fa, .fas, or .faa extensions are valid"
                        )
                    ],
                    batch_table_column=True,  # Show this parameter in batched mode.
                    # The below parameters will be displayed on the side bar of the workflow
                    documentation="https://github.com/author/my_workflow/README.md",
                    author=LatchAuthor(
                        name="Workflow Author",
                        email="licensing@company.com",
                        github="https://github.com/author",
                    ),
                    repository="https://github.com/author/my_workflow",
                    license="MIT",
                    # If the workflow is public, display it under the defined categories on Latch to be more easily discovered by users
                    tags=["NGS", "MAG"],
                ),
        )

        @workflow(metadata)
        def wf(read1: LatchFile):
            ...

    """

    display_name: str
    """The human-readable name of the workflow"""
    author: LatchAuthor
    """ A `LatchAuthor` object that describes the author of the workflow"""
    documentation: Optional[str] = None
    """A link to documentation for the workflow itself"""
    repository: Optional[str] = None
    """A link to the repository where the code for the workflow is hosted"""
    license: str = "MIT"
    """A SPDX identifier"""
    parameters: Dict[str, LatchParameter] = field(default_factory=dict)
    """A dictionary mapping parameter names (strings) to `LatchParameter` objects"""
    wiki_url: Optional[str] = None
    video_tutorial: Optional[str] = None
    tags: List[str] = field(default_factory=list)
    flow: List[FlowBase] = field(default_factory=list)

    no_standard_bulk_execution: bool = False
    """
    Disable the standard CSV-based bulk execution. Intended for workflows that
    support an alternative way of processing bulk data e.g. using a samplesheet
    parameter
    """
    _non_standard: Dict[str, object] = field(default_factory=dict)

    @property
    def dict(self):
        metadata_dict = asdict(self)
        # remove parameters since that will be handled by each parameters' dict() method
        del metadata_dict["parameters"]
        metadata_dict["license"] = {"id": self.license}

        # flows override all other rendering, so disable them entirely if not provided
        if len(self.flow) == 0:
            del metadata_dict["flow"]

        for key in self._non_standard:
            metadata_dict[key] = self._non_standard[key]

        return {"__metadata__": metadata_dict}

    def __str__(self):
        def _parameter_str(t: Tuple[str, LatchParameter]):
            parameter_name, parameter_meta = t
            return f"{parameter_name}:\n" + indent(
                str(parameter_meta), "  ", lambda _: True
            )

        metadata_yaml = yaml.safe_dump(self.dict, sort_keys=False)
        parameter_yaml = "".join(map(_parameter_str, self.parameters.items()))
        return (
            metadata_yaml + "Args:\n" + indent(parameter_yaml, "  ", lambda _: True)
        ).strip("\n ")


@dataclass
class DockerMetadata:
    """Class describing credentials for private docker repositories"""

    username: str
    """
    The account username for the private repository
    """
    secret_name: str
    """
    The name of the Latch Secret that contains the password for the private repository
    """


@dataclass
class EnvironmentConfig:
    """Class describing environment for spawning Snakemake tasks"""

    use_conda: bool = False
    """
    Use Snakemake `conda` directive to spawn tasks in conda environments
    """
    use_container: bool = False
    """
    Use Snakemake `container` directive to spawn tasks in Docker containers
    """


FileMetadata: TypeAlias = Dict[str, Union[SnakemakeFileMetadata, "FileMetadata"]]


@dataclass
class SnakemakeMetadata(LatchMetadata):
    """Class for organizing Snakemake workflow metadata"""

    output_dir: Optional[LatchDir] = None
    """
    Directory for snakemake workflow outputs
    """
    name: Optional[str] = None
    """
    Name of the workflow
    """
    docker_metadata: Optional[DockerMetadata] = None
    """
    Credentials configuration for private docker repositories
    """
    env_config: EnvironmentConfig = field(default_factory=EnvironmentConfig)
    """
    Environment configuration for spawning Snakemake tasks
    """
    parameters: Dict[str, SnakemakeParameter] = field(default_factory=dict)
    """
    A dictionary mapping parameter names (strings) to `SnakemakeParameter` objects
    """
    file_metadata: FileMetadata = field(default_factory=dict)
    """
    A dictionary mapping parameter names to `SnakemakeFileMetadata` objects
    """
    cores: int = 4
    """
    Number of cores to use for Snakemake tasks (equivalent of Snakemake's `--cores` flag)
    """

    def validate(self):

        for name, param in self.parameters.items():
            if param.default is None:
                continue
            try:
                validate_snakemake_type(name, param.type, param.default)
            except ValueError as e:
                click.secho(e, fg="red")
                raise click.exceptions.Exit(1)

    def __post_init__(self):
        self.validate()

        if self.name is None:
            self.name = (
                f"snakemake_{identifier_suffix_from_str(self.display_name.lower())}"
            )

        global _snakemake_metadata
        _snakemake_metadata = self


_snakemake_metadata: Optional[SnakemakeMetadata] = None


@dataclass
class NextflowMetadata(LatchMetadata):
    name: Optional[str] = None
    parameters: Dict[str, NextflowParameter] = field(default_factory=dict)

    def __post_init__(self):
        if self.name is None:
            self.name = f"nf_{identifier_suffix_from_str(self.display_name.lower())}"

        global _nextflow_metadata
        _nextflow_metadata = self


_nextflow_metadata: Optional[NextflowMetadata] = None<|MERGE_RESOLUTION|>--- conflicted
+++ resolved
@@ -22,7 +22,6 @@
 import yaml
 from typing_extensions import TypeAlias
 
-from latch_cli.snakemake.config.utils import validate_snakemake_type
 from latch_cli.utils import identifier_suffix_from_str
 
 from .directory import LatchDir, LatchOutputDir
@@ -387,20 +386,16 @@
 
 
 ParameterType: TypeAlias = Union[
-<<<<<<< HEAD
-    None, int, float, str, bool, Enum, _IsDataclass, List["ParameterType"]
-=======
-    Type[None],
-    Type[int],
-    Type[float],
-    Type[str],
-    Type[bool],
-    Type[Enum],
-    Type[_IsDataclass],
-    Type[List["ParameterType"]],
-    Type[LatchFile],
-    Type[LatchDir],
->>>>>>> 1eeb4e87
+    None,
+    int,
+    float,
+    str,
+    bool,
+    LatchFile,
+    LatchDir,
+    Enum,
+    _IsDataclass,
+    List["ParameterType"],
 ]
 
 
@@ -417,10 +412,7 @@
 
 
 @dataclass
-<<<<<<< HEAD
 class SnakemakeFileParameter(SnakemakeParameter[Union[LatchFile, LatchDir]]):
-=======
-class SnakemakeFileParameter(SnakemakeParameter):
     """
     Deprecated: use `file_metadata` keyword in `SnakemakeMetadata` instead
     """
@@ -434,7 +426,6 @@
     """
     The python type of the parameter.
     """
->>>>>>> 1eeb4e87
     path: Optional[Path] = None
     """
     The path where the file passed to this parameter will be copied.
@@ -450,7 +441,22 @@
 
 
 @dataclass
-<<<<<<< HEAD
+class SnakemakeFileMetadata:
+    path: Path
+    """
+    The local path where the file passed to this parameter will be copied
+    """
+    config: bool = False
+    """
+    If `True`, expose the file in the Snakemake config
+    """
+    download: bool = False
+    """
+    If `True`, download the file in the JIT step
+    """
+
+
+@dataclass
 class NextflowParameter(Generic[T], LatchParameter):
     type: Optional[Type[T]] = None
     """
@@ -474,22 +480,6 @@
         if self.type is LatchOutputDir:
             self.download = False
 
-=======
-class SnakemakeFileMetadata:
-    path: Path
-    """
-    The local path where the file passed to this parameter will be copied
-    """
-    config: bool = False
-    """
-    If `True`, expose the file in the Snakemake config
-    """
-    download: bool = False
-    """
-    If `True`, download the file in the JIT step
-    """
-
->>>>>>> 1eeb4e87
 
 @dataclass
 class LatchMetadata:
@@ -659,6 +649,7 @@
     """
 
     def validate(self):
+        from latch_cli.extras.snakemake.config.utils import validate_snakemake_type
 
         for name, param in self.parameters.items():
             if param.default is None:
