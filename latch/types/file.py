--- conflicted
+++ resolved
@@ -120,13 +120,11 @@
 
             super().__init__(self.path, downloader, self._remote_path)
 
-<<<<<<< HEAD
     def __hash__(self) -> int:
         return hash(self.path)
-=======
+
     def size(self):
         return LPath(self.remote_path).size()
->>>>>>> 7351b32f
 
     def _idempotent_set_path(self, hint: Optional[str] = None):
         if self._path_generated:
