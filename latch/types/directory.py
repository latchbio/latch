from os import PathLike
from pathlib import Path
from typing import List, Optional, Type, TypedDict, Union, get_args, get_origin
from urllib.parse import urlparse

import gql
from flytekit.core.annotation import FlyteAnnotation
from flytekit.core.context_manager import FlyteContext, FlyteContextManager
from flytekit.core.type_engine import TypeEngine, TypeTransformer
from flytekit.exceptions.user import FlyteUserException
from flytekit.models.literals import Literal
from flytekit.types.directory.types import (
    FlyteDirectory,
    FlyteDirToMultipartBlobTransformer,
)
from latch_sdk_gql.execute import execute
from typing_extensions import Annotated

from latch.ldata.path import LPath
from latch.types.file import LatchFile
from latch.types.utils import format_path, is_valid_url
from latch_cli.utils import urljoins
from latch_cli.utils.path import normalize_path


class IterdirChild(TypedDict):
    type: str
    name: str


class IterdirChildLdataTreeEdge(TypedDict):
    child: IterdirChild


class IterdirChildLdataTreeEdges(TypedDict):
    nodes: List[IterdirChildLdataTreeEdge]


class IterDirLDataResolvePathFinalLinkTarget(TypedDict):
    childLdataTreeEdges: IterdirChildLdataTreeEdges


class IterdirLdataResolvePathData(TypedDict):
    finalLinkTarget: IterDirLDataResolvePathFinalLinkTarget


class NodeDescendantsNode(TypedDict):
    relPath: str


class NodeDescendantsDescendants(TypedDict):
    nodes: List[NodeDescendantsNode]


class NodeDescendantsFinalLinkTarget(TypedDict):
    descendants: NodeDescendantsDescendants


class NodeDescendantsLDataResolvePathData(TypedDict):
    finalLinkTarget: NodeDescendantsFinalLinkTarget


class LatchDir(FlyteDirectory):
    """Represents a directory in the context of a task execution.

    The local path identifies the directory location on local disk in
    the context of a task execution.

    ..
        @task
        def task(dir: LatchDir):

            mypath = Path(dir).joinpath("foo.txt").resolve()


    The remote path identifies a remote location. The remote location, either a
    latch or s3 url, can be inspected from an object passed to the task to
    reveal its remote source.

    It can also to deposit the file to a latch path when the directory is
    returned from a task.

    ..

        @task
        def task(dir: LatchFile):


            # Manipulate directory contents locally and return back to
            # LatchData

            return LatchDir("./foo", "latch:///foo")
    """

    def __init__(
        self,
        path: Union[str, PathLike],
        remote_path: Optional[PathLike] = None,
        **kwargs,
    ):
        if path is None:
            raise ValueError("Unable to instantiate LatchDir with None")

        # Cast PathLike objects so that LatchDir has consistent JSON
        # representation.
        parsed = urlparse(str(path))
        if parsed.scheme == "file":
            self.path = parsed.path
        elif parsed.scheme == "latch":
            self.path = normalize_path(str(path))
        else:
            self.path = str(path)

        self._path_generated = False

        if is_valid_url(self.path) and remote_path is None:
            self._remote_directory = self.path
        else:
            self._remote_directory = None if remote_path is None else str(remote_path)

        if kwargs.get("downloader") is not None:
            super().__init__(self.path, kwargs["downloader"], self._remote_directory)
        else:

            def downloader():
                ctx = FlyteContextManager.current_context()
                if (
                    ctx is not None
                    and hasattr(self, "_remote_directory")
                    and self._remote_directory is not None
                    # todo(kenny) is this necessary?
                    and ctx.inspect_objects_only is False
                ):
                    self._idempotent_set_path()

                    return ctx.file_access.get_data(
                        self._remote_directory,
                        self.path,
                        is_multipart=True,
                    )

            super().__init__(self.path, downloader, self._remote_directory)

    def __hash__(self) -> int:
        return hash(self.path)

    def _idempotent_set_path(self):
        if self._path_generated:
            return

        ctx = FlyteContextManager.current_context()
        if ctx is None:
            return

        self.path = ctx.file_access.get_random_local_directory()
        self._path_generated = True

    def iterdir(self) -> List[Union[LatchFile, "LatchDir"]]:
        ret: List[Union[LatchFile, "LatchDir"]] = []

        if self.remote_path is None:
            for child in Path(self.path).iterdir():
                if child.is_dir():
                    ret.append(LatchDir(str(child)))
                else:
                    ret.append(LatchFile(str(child)))

            return ret

        res: Optional[IterdirLdataResolvePathData] = execute(
            gql.gql("""
            query LDataChildren($argPath: String!) {
                ldataResolvePathData(argPath: $argPath) {
                    finalLinkTarget {
                        childLdataTreeEdges(filter: { child: { removed: { equalTo: false } } }) {
                            nodes {
                                child {
                                    name
                                    type
                                }
                            }
                        }
                    }
                }
            }"""),
            {"argPath": self.remote_path},
        )["ldataResolvePathData"]

        if res is None:
            raise ValueError(f"No directory found at path: {self}")

        for node in res["finalLinkTarget"]["childLdataTreeEdges"]["nodes"]:
            child = node["child"]

            path = urljoins(self.remote_path, child["name"])
            if child["type"] == "DIR":
                ret.append(LatchDir(path))
            else:
                ret.append(LatchFile(path))

        return ret

<<<<<<< HEAD
    def size(self):
=======
    def size_recursive(self):
>>>>>>> d125fb21
        return LPath(self.remote_path).size_recursive()

    def _create_imposters(self):
        self._idempotent_set_path()

        res: Optional[NodeDescendantsLDataResolvePathData] = execute(
            gql.gql("""
                query NodeDescendantsQuery($path: String!) {
                    ldataResolvePathData(argPath: $path) {
                        finalLinkTarget {
                            descendants {
                                nodes {
                                    relPath
                                }
                            }
                        }
                    }
                }
            """),
            {"path": self._remote_directory},
        )["ldataResolvePathData"]

        if res is None:
            # todo(ayush): proper error message + exit
            raise FlyteUserException(f"No directory at {self._remote_directory}")

        root = Path(self.path)
        for x in res["finalLinkTarget"]["descendants"]["nodes"]:
            p = root / x["relPath"]

            p.parent.mkdir(exist_ok=True, parents=True)
            p.touch(exist_ok=True)

    @property
    def local_path(self) -> str:
        """File path local to the environment executing the task."""

        # This will manually download object to local disk in the case of a
        # user wishing to access the file without using `open`.
        self.__fspath__()

        return str(self.path)

    @property
    def remote_path(self) -> Optional[str]:
        """A url referencing in object in LatchData or s3."""
        return self._remote_directory

    def __repr__(self):
        if self.remote_path is None:
            return f"LatchDir({repr(format_path(self.local_path))})"

        return (
            f"LatchDir({repr(self.path)},"
            f" remote_path={repr( format_path(self.remote_path))})"
        )

    def __str__(self):
        if self.remote_path is None:
            return "LatchDir()"

        return f"LatchDir({format_path(self.remote_path)})"


LatchOutputDir = Annotated[
    LatchDir,
    FlyteAnnotation(
        {"output": True},
    ),
]

LatchOutputDir.__name__ = "LatchOutputDir"

"""A LatchDir tagged as the output of some workflow.

The Latch Console uses this metadata to avoid checking for existence of the
file at its remote path and displaying an error. This check is normally made to
avoid launching workflows with LatchDirs that point to objects that don't
exist.
"""


class LatchDirPathTransformer(FlyteDirToMultipartBlobTransformer):
    def __init__(self):
        TypeTransformer.__init__(self, name="LatchDirPath", t=LatchDir)

    def to_python_value(
        self,
        ctx: FlyteContext,
        lv: Literal,
        expected_python_type: Union[Type[LatchDir], PathLike],
    ) -> FlyteDirectory:
        uri = lv.scalar.blob.uri
        if expected_python_type is PathLike:
            raise TypeError(
                "Casting from Pathlike to LatchDir is currently not supported."
            )

        while get_origin(expected_python_type) == Annotated:
            expected_python_type = get_args(expected_python_type)[0]

        if not issubclass(expected_python_type, LatchDir):
            raise TypeError(
                f"Neither os.PathLike nor LatchDir specified {expected_python_type}"
            )

        # This is a local file path, like /usr/local/my_file, don't mess with it. Certainly, downloading it doesn't
        # make any sense.
        if not ctx.file_access.is_remote(uri):
            return expected_python_type(uri)

        # For the remote case, return an FlyteDirectory object that can download
        local_folder = ctx.file_access.get_random_local_directory()

        def _downloader():
            return ctx.file_access.get_data(uri, local_folder, is_multipart=True)

        ret = LatchDir(local_folder, uri, downloader=_downloader)
        ret._remote_source = uri
        return ret


TypeEngine.register(LatchDirPathTransformer())<|MERGE_RESOLUTION|>--- conflicted
+++ resolved
@@ -200,11 +200,7 @@
 
         return ret
 
-<<<<<<< HEAD
-    def size(self):
-=======
     def size_recursive(self):
->>>>>>> d125fb21
         return LPath(self.remote_path).size_recursive()
 
     def _create_imposters(self):
