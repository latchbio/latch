"""Entrypoints to service functions through a CLI."""

<<<<<<< HEAD
from typing import Union, List
=======
from pathlib import Path
from typing import Union
>>>>>>> 435f6c9d

import click
from latch.services import cp as _cp
from latch.services import execute as _execute
from latch.services import get_wf as _get_wf
from latch.services import init as _init
from latch.services import login as _login
from latch.services import ls as _ls
from latch.services import register as _register


@click.group("latch")
def main():
    """A command line toolchain to register workflows and upload data to Latch.

    Visit docs.latch.bio to learn more.
    """
    ...


@click.command("register")
@click.argument("pkg_root", nargs=1, type=click.Path(exists=True))
@click.option(
    "--dockerfile",
    default=None,
    help="An explicit Dockerfile to define your workflow's execution environment",
)
@click.option(
    "--pkg_name",
    default=None,
    help="The name of your workflow package (the folder with __init__.py). This is a mandatory option if --dockerfile is provided",
)
def register(pkg_root: str, dockerfile: Union[str, None], pkg_name: Union[str, None]):
    """Register local workflow code to Latch.

    Visit docs.latch.bio to learn more.
    """
    _register(pkg_root, dockerfile, pkg_name)
    click.secho(
        "Successfully registered workflow. View @ console.latch.bio.", fg="green"
    )


@click.command("login")
def login():
    """Manually login to Latch.

    Visit docs.latch.bio to learn more.
    """
    _login()
    click.secho("Successfully logged into LatchBio.", fg="green")


@click.command("init")
@click.argument("pkg_name", nargs=1)
def init(pkg_name: str):
    """Initialize boilerplate for local workflow code.

    Visit docs.latch.bio to learn more.
    """
    _init(pkg_name)
    click.secho(f"Created a latch workflow called {pkg_name}.", fg="green")
    click.secho("Run", fg="green")
    click.secho(f"\t$ latch register {pkg_name}", fg="green")
    click.secho("To register the workflow with console.latch.bio.", fg="green")


@click.command("cp")
@click.argument("source_file", nargs=1)
@click.argument("destination_file", nargs=1)
def cp(source_file: str, destination_file: str):
    """Copy local files to LatchData and vice versa.

    Visit docs.latch.bio to learn more.
    """
    _cp(source_file, destination_file)
    click.secho(f"Successfully copied {source_file} to {destination_file}.", fg="green")


@click.command("ls")
@click.argument("remote_directories", nargs=-1) # Allows the user to provide unlimited arguments (including zero)
def ls(remote_directories: Union[None, List[str]]):
    """List remote files in the command line. Supports multiple directory arguments.

    Visit docs.latch.bio to learn more.
    """
    _item_padding = 3

    # If the user doesn't provide any arguments, default to root
    if not remote_directories:
        remote_directories = ["latch:///"]

    # conditional formatting based on whether the user asks for multiple ls's or not
    _initial_padding = 0 if len(remote_directories) < 2 else 3

    def _emit_directory_header(remote_directory):
        if len(remote_directories) > 1:
            click.secho(f"{remote_directory}:")
            click.secho("")
    
    def _emit_directory_footer():
        if len(remote_directories) > 1:
            click.secho("")
    
    for remote_directory in remote_directories:
        output, max_lengths = _ls(remote_directory, padding=_item_padding)

        header_name_padding = " " * (max_lengths["name"] - len("Name"))
        header_content_type_padding = " " * (max_lengths["content_type"] - len("Type"))
        header_content_size_padding = " " * (max_lengths["content_size"] - len("Size"))
        header_modify_time_padding = " " * (max_lengths["modify_time"] - len("Last Modified"))

        header = f"Name{header_name_padding}Type{header_content_type_padding}Size{header_content_size_padding}Last Modified{header_modify_time_padding}"

        _emit_directory_header(remote_directory=remote_directory)

        click.secho(" " * _initial_padding, nl=False)
        click.secho(header, underline=True)

        for row in output:
            name, t, content_type, content_size, modify_time = row

            style = {
                "fg": "cyan" if t == "obj" else "green",
                "bold": True,
            }

            name_padding = max_lengths["name"] - len(name)
            content_type_padding = max_lengths["content_type"] - len(content_type)
            content_size_padding = max_lengths["content_size"] - len(content_size)

            output_str = f"{name}{name_padding}{content_type}{content_type_padding}{content_size}{content_size_padding}{modify_time}"

            click.secho(" " * _initial_padding, nl=False)
            click.secho(output_str, **style)
        
        _emit_directory_footer()


@click.command("execute")
@click.argument("params_file", nargs=1, type=click.Path(exists=True))
@click.option(
    "--version",
    default=None,
    help="The version of the workflow to execute. Defaults to latest.",
)
def execute(params_file: Path, version: Union[str, None] = None):
    """Execute a workflow using a python parameter map.

    Visit docs.latch.bio to learn more.
    """
    wf_name = _execute(params_file, version)
    if version is None:
        version = "latest"
    click.secho(
        f"Successfully launched workflow named {wf_name} with version {version}.",
        fg="green",
    )


@click.command("get-wf")
@click.option(
    "--name",
    default=None,
    help="The name of the workflow to list. Will display all versions",
)
def get_wf(name: Union[str, None] = None):
    """List workflows.

    Visit docs.latch.bio to learn more.
    """
    wfs = _get_wf(name)
    click.secho("ID\tName\tVersion")
    for wf in wfs:
        click.secho(f"{wf[0]}\t{wf[1]}\t{wf[2]}")


main.add_command(register)
main.add_command(login)
main.add_command(init)
main.add_command(cp)
<<<<<<< HEAD
main.add_command(ls)
=======
main.add_command(execute)
main.add_command(get_wf)
>>>>>>> 435f6c9d
<|MERGE_RESOLUTION|>--- conflicted
+++ resolved
@@ -1,11 +1,7 @@
 """Entrypoints to service functions through a CLI."""
 
-<<<<<<< HEAD
+from pathlib import Path
 from typing import Union, List
-=======
-from pathlib import Path
-from typing import Union
->>>>>>> 435f6c9d
 
 import click
 from latch.services import cp as _cp
@@ -187,9 +183,6 @@
 main.add_command(login)
 main.add_command(init)
 main.add_command(cp)
-<<<<<<< HEAD
 main.add_command(ls)
-=======
 main.add_command(execute)
-main.add_command(get_wf)
->>>>>>> 435f6c9d
+main.add_command(get_wf)