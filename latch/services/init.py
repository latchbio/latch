--- conflicted
+++ resolved
@@ -202,12 +202,7 @@
 
         # Its easy to build binaries from source that you can later reference as
         # subprocesses within your workflow.
-<<<<<<< HEAD
-        RUN curl -L
-        https://sourceforge.net/projects/bowtie-bio/files/bowtie2/2.4.4/bowtie2-2.4.4-linux-x86_64.zip/download -o bowtie2-2.4.4.zip &&\\
-=======
         RUN curl -L https://sourceforge.net/projects/bowtie-bio/files/bowtie2/2.4.4/bowtie2-2.4.4-linux-x86_64.zip/download -o bowtie2-2.4.4.zip &&\\
->>>>>>> 26ecfb9f
             unzip bowtie2-2.4.4.zip &&\\
             mv bowtie2-2.4.4-linux-x86_64 bowtie2
 
