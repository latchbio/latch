--- conflicted
+++ resolved
@@ -13,11 +13,7 @@
 
 setup(
     name="latch",
-<<<<<<< HEAD
-    version="v2.39.0.dev36",
-=======
     version="v2.40.4",
->>>>>>> 6d913c66
     author_email="kenny@latch.bio",
     description="The Latch SDK",
     packages=find_packages(),
