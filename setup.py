import sys

from setuptools import find_packages, setup

MIN_PYTHON_VERSION = (3, 7)
CURRENT_PYTHON = sys.version_info[:2]

if CURRENT_PYTHON < MIN_PYTHON_VERSION:
    print(
        f"Latch SDK is only supported for Python version is {MIN_PYTHON_VERSION}+."
        f" Detected you are on version {CURRENT_PYTHON}, installation will not proceed!"
    )
    sys.exit(-1)

setup(
    name="latch",
<<<<<<< HEAD
    version="v2.4.4",
=======
    version="v2.5.0",
>>>>>>> bb481e99
    author_email="kenny@latch.bio",
    description="The Latchbio SDK",
    packages=find_packages(),
    include_package_data=True,
    python_requires=">=3.7",
    entry_points={
        "console_scripts": [
            "latch=latch_cli.main:main",
        ]
    },
    install_requires=[
        "awscli==1.25.22",
        "aioconsole==0.5.1",
        "kubernetes>=24.2.0",
        "pyjwt>=0.2.0",
        "requests>=2.0",
        "click>=8.0",
        "docker>=5.0",
        "paramiko>=2.11.0",
        "scp>=0.14.0",
        "boto3>=1.24.22",
        "tqdm>=4.63.0",
        "lytekit==0.10.0",
        "lytekitplugins-pods==0.3.1",
        "typing-extensions==4.3.0",
        "apscheduler==3.9.1",
        "websockets==10.3",
    ],
    classifiers=[
        "Programming Language :: Python :: 3.7",
        "Programming Language :: Python :: 3.8",
        "Programming Language :: Python :: 3.9",
    ],
)<|MERGE_RESOLUTION|>--- conflicted
+++ resolved
@@ -14,11 +14,7 @@
 
 setup(
     name="latch",
-<<<<<<< HEAD
-    version="v2.4.4",
-=======
     version="v2.5.0",
->>>>>>> bb481e99
     author_email="kenny@latch.bio",
     description="The Latchbio SDK",
     packages=find_packages(),
@@ -41,7 +37,7 @@
         "scp>=0.14.0",
         "boto3>=1.24.22",
         "tqdm>=4.63.0",
-        "lytekit==0.10.0",
+        "lytekit==0.12.0",
         "lytekitplugins-pods==0.3.1",
         "typing-extensions==4.3.0",
         "apscheduler==3.9.1",
