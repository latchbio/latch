--- conflicted
+++ resolved
@@ -30,11 +30,7 @@
         "scp>=0.14.0",
         "boto3>=1.26.0",
         "tqdm>=4.63.0",
-<<<<<<< HEAD
         "lytekit==0.15.6",
-=======
-        "lytekit==0.15.5",
->>>>>>> d125fb21
         "lytekitplugins-pods==0.6.2",
         "typing-extensions==4.7.1",
         "apscheduler==3.9.1",
