--- conflicted
+++ resolved
@@ -13,11 +13,7 @@
 
 setup(
     name="latch",
-<<<<<<< HEAD
     version="v2.40.4.dev3",
-=======
-    version="v2.40.6",
->>>>>>> e4a35a60
     author_email="kenny@latch.bio",
     description="The Latch SDK",
     packages=find_packages(),
