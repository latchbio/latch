"""Utility functions for services."""

import hashlib
import os
import re
import shutil
import stat
import subprocess
import urllib.parse
from dataclasses import asdict, is_dataclass
from datetime import datetime, timedelta
from enum import Enum
from pathlib import Path
from textwrap import dedent
from typing import List
from urllib.parse import urljoin

import click
import jwt

from latch_cli.click_utils import bold
from latch_cli.constants import latch_constants
from latch_cli.tinyrequests import get
from latch_sdk_config.user import user_config

# todo(ayush): need a better way to check if "latch" has been appended to urllib
if "latch" not in urllib.parse.uses_netloc:
    urllib.parse.uses_netloc.append("latch")
    urllib.parse.uses_relative.append("latch")


def urljoins(*args: str, dir: bool = False) -> str:
    """Construct a URL by appending paths

    Paths are always joined, with extra `/`s added if missing. Does not allow
    overriding basenames as opposed to normal `urljoin`. Whether the final
    path ends in a `/` is still significant and will be preserved in the output

    >>> urljoin("latch:///directory/", "another_directory")
    latch:///directory/another_directory
    >>> # No slash means "another_directory" is treated as a filename
    >>> urljoin(urljoin("latch:///directory/", "another_directory"), "file")
    latch:///directory/file
    >>> # Unintentionally overrode the filename
    >>> urljoins("latch:///directory/", "another_directory", "file")
    latch:///directory/another_directory/file
    >>> # Joined paths as expected

    Args:
        args: Paths to join
        dir: If true, ensure the output ends with a `/`
    """

    res = args[0]
    for x in args[1:]:
        if res[-1] != "/":
            res = f"{res}/"
        res = urljoin(res, x)

    if dir and res[-1] != "/":
        res = f"{res}/"

    return res


class AuthenticationError(RuntimeError): ...


def get_auth_header() -> str:
    sdk_token = user_config.token
    execution_token = os.environ.get("FLYTE_INTERNAL_EXECUTION_ID")

    if sdk_token is not None and sdk_token != "":
        header = f"Latch-SDK-Token {sdk_token}"
    elif execution_token is not None:
        header = f"Latch-Execution-Token {execution_token}"
    else:
        raise AuthenticationError("Unable to find authentication credentials.")

    return header


def sub_from_jwt(token: str) -> str:
    """Extract a user sub (UUID) from a JWT minted by auth0.

    Args:
        token: JWT

    Returns:
        The user sub contained within the JWT.
    """

    payload = jwt.decode(token, options={"verify_signature": False})
    try:
        sub = payload["sub"]
    except KeyError:
        raise ValueError(
            "Provided token lacks a user sub in the data payload"
            " and is not a valid token."
        )
    return sub


def _normalize_remote_path(remote_path: str):
    if remote_path.startswith("latch://"):
        remote_path = remote_path[len("latch://") :]
    if (
        not remote_path.startswith("/")
        and not remote_path.startswith("shared")
        and not remote_path.startswith("account")
    ):
        remote_path = f"/{remote_path}"

    return remote_path


def _si_number_strings(num):
    for unit in ["", "k", "M", "G", "T", "P", "E", "Z"]:
        if abs(num) < 1000:
            # `rstrip` remoes trailing zeroes
            return f"{num:3.1f}".rstrip("0").rstrip("."), unit
        num /= 1000
    return f"{num:.1f}", "Yi"


def with_si_suffix(num, suffix="B", styled=False):
    num, unit = _si_number_strings(num)

    if styled:
        import click

        return click.style(num, fg="bright_green", bold=True) + click.style(
            f"{unit}{suffix}", fg="green"
        )

    return f"{num}{unit}{suffix}"


def human_readable_time(t_seconds: float) -> str:
    s = t_seconds % 60
    m = (t_seconds // 60) % 60
    h = t_seconds // 60 // 60

    x: List[str] = []
    if h > 0:
        x.append(f"{int(h):d}h")
    if m > 0:
        x.append(f"{int(m):d}m")
    if s > 0:
        x.append(f"{s:.2f}s")

    return " ".join(x)


<<<<<<< HEAD
def hash_directory(dir_path: Path) -> str:
    from latch.utils import current_workspace

=======
def hash_directory(dir_path: Path, *, silent: bool = False) -> str:
>>>>>>> fcea7aea
    # todo(maximsmol): store per-file hashes to show which files triggered a version change
    if not silent:
        click.secho(
            "Calculating workflow version based on file content hash", bold=True
        )
        click.secho("  Disable with --disable-auto-version/-d", italic=True, dim=True)

    m = hashlib.new("sha256")
    m.update(current_workspace().encode("utf-8"))

    exclude: List[str] = ["/.latch", ".git"]
    for file in [".dockerignore", ".gitignore"]:
        ignore_file = dir_path / file
        try:
            with ignore_file.open("r") as f:
                if not silent:
                    click.secho(f"  Using {file}", italic=True)

                for l in f:
                    l = l.strip()

                    if l == "":
                        continue
                    if l[0] == "#":
                        continue

                    exclude.append(l)
        except FileNotFoundError:
            ...

    from docker.utils import exclude_paths

    paths = list(exclude_paths(dir_path, exclude))
    paths.sort()

    for item in paths:
        p = Path(dir_path / item)

        p_stat = p.stat()
        if stat.S_ISDIR(p_stat.st_mode):
            m.update(p.name.encode("utf-8"))
            continue

        m.update(p.name.encode("utf-8"))

        file_size = p_stat.st_size
        if not stat.S_ISREG(p_stat.st_mode):
            if not silent:
                click.secho(
                    f"{p.relative_to(dir_path.resolve())} is not a regular file."
                    " Ignoring contents",
                    fg="yellow",
                    bold=True,
                )
            continue

        if file_size > latch_constants.file_max_size:
            if not silent:
                click.secho(
                    f"{p.resolve().relative_to(dir_path.resolve())} is too large"
                    f" ({with_si_suffix(file_size)}) to checksum. Ignoring contents",
                    fg="yellow",
                    bold=True,
                )
            continue

        m.update(p.read_bytes())

    return m.hexdigest()


def generate_temporary_ssh_credentials(
    ssh_key_path: Path, *, add_to_agent: bool = True
) -> str:
    # check if there is already a valid key at that path, and if so, use that
    # otherwise, if its not valid, remove it
    if ssh_key_path.exists():
        try:
            # check if file is valid + print out a fingerprint for the key
            cmd = ["ssh-keygen", "-l", "-f", ssh_key_path]
            valid_private_key = subprocess.run(cmd, check=True, capture_output=True)
            cmd = ["ssh-keygen", "-l", "-f", ssh_key_path.with_suffix(".pub")]
            valid_public_key = subprocess.run(cmd, check=True, capture_output=True)

            if valid_private_key.stdout != valid_public_key.stdout:
                raise

            # if both files are valid and their fingerprints match, use them instead of generating a new pair
            click.secho(
                f"Found existing key pair at {ssh_key_path}.", dim=True, italic=True
            )
        except:
            click.secho(
                f"Found malformed key-pair at {ssh_key_path}. Overwriting.",
                dim=True,
                italic=True,
            )

            ssh_key_path.unlink(missing_ok=True)
            ssh_key_path.with_suffix(".pub").unlink(missing_ok=True)

    # generate private key
    if not ssh_key_path.exists():
        ssh_key_path.parent.mkdir(parents=True, exist_ok=True)
        cmd = ["ssh-keygen", "-f", ssh_key_path, "-N", "", "-q"]

        try:
            subprocess.run(cmd, check=True)
        except subprocess.CalledProcessError as e:
            click.secho(
                dedent(
                    f"""
                    There was a problem creating temporary SSH credentials. Please ensure
                    that `{bold("ssh-keygen")}` is installed and available in your PATH.
                """.strip()
                ),
                fg="red",
            )

            raise click.exceptions.Exit(1) from e

        os.chmod(ssh_key_path, 0o700)

    if add_to_agent:
        # make key available to ssh-agent daemon
        cmd = ["ssh-add", ssh_key_path]

        try:
            subprocess.run(cmd, check=True, stderr=subprocess.DEVNULL)
        except subprocess.CalledProcessError as e:
            click.secho(
                dedent(
                    f"""
                    There was an issue adding temporary SSH credentials to your SSH Agent.
                    Please activate your SSH Agent by running

                        {bold("$ eval `ssh-agent -s`")}

                    in your terminal.
                """.strip()
                ),
                fg="red",
            )

            raise click.exceptions.Exit(1) from e

    # decode private key into public key
    cmd = ["ssh-keygen", "-y", "-f", ssh_key_path]
    try:
        out = subprocess.run(cmd, check=True, capture_output=True)
    except subprocess.CalledProcessError as e:
        click.secho(
            dedent(
                f"""
                There was a problem decoding your temporary credentials. Please ensure
                that `{bold("ssh-keygen")}` is installed and available in your PATH.
            """.strip()
            ),
            fg="red",
        )

        raise click.exceptions.Exit(1) from e

    public_key = out.stdout.decode("utf-8").strip("\n")
    return public_key


def get_local_package_version() -> str:
    try:
        from importlib import metadata
    except ImportError:
        import importlib_metadata as metadata
    return metadata.version(latch_constants.pkg_name)


def get_latest_package_version_request() -> str:
    cache_location = user_config.root / "cached_version"
    resp = get(f"https://pypi.org/pypi/{latch_constants.pkg_name}/json")
    version = resp.json()["info"]["version"]
    with open(cache_location, "w") as f:
        f.write(f"{version} {datetime.now().isoformat()}")
    return version


def get_latest_package_version() -> str:
    version = None
    cache_location = user_config.root / "cached_version"
    try:
        with open(cache_location, "r") as f:
            version, timestamp = f.read().split(" ")
        if datetime.now() > datetime.fromisoformat(timestamp) + timedelta(days=1):
            version = get_latest_package_version_request()
    except FileNotFoundError:
        version = get_latest_package_version_request()

    return version


class TemporarySSHCredentials:
    def __init__(self, ssh_key_path: Path):
        self._ssh_key_path = ssh_key_path
        self._public_key = None

    def generate(self):
        if self._public_key is not None:
            return
        self._public_key = generate_temporary_ssh_credentials(self._ssh_key_path)

    def cleanup(self):
        if (
            self._ssh_key_path.exists()
            and self._ssh_key_path.with_suffix(".pub").exists()
        ):
            subprocess.run(
                ["ssh-add", "-d", self._ssh_key_path], check=True, capture_output=True
            )
        self._ssh_key_path.unlink(missing_ok=True)
        self._ssh_key_path.with_suffix(".pub").unlink(missing_ok=True)

    @property
    def public_key(self):
        self.generate()
        assert self._public_key is not None
        return self._public_key

    @property
    def private_key(self):
        self.generate()
        return self._ssh_key_path.read_text()

    def __enter__(self):
        self.generate()
        return self

    def __exit__(self, type, value, traceback):
        self.cleanup()


class WorkflowType(Enum):
    latchbiosdk = "latchbiosdk"
    snakemake = "snakemake"
    nextflow = "nextflow"


def identifier_suffix_from_str(x: str) -> str:
    res = ""
    for c in x:
        res += c if f"_{c}".isidentifier() else "_"
    return res


def identifier_from_str(x: str) -> str:
    return (x[0] if x[0].isidentifier() else "_") + identifier_suffix_from_str(x[1:])


def get_parameter_json_value(v):
    if is_dataclass(v):
        return asdict(v)
    elif isinstance(v, Enum):
        return v.value
    elif isinstance(v, list):
        return [get_parameter_json_value(x) for x in v]
    elif isinstance(v, dict):
        return {k: get_parameter_json_value(x) for k, x in v.items()}
    else:
        return v


def check_exists_and_rename(old: Path, new: Path):
    if not new.exists():
        os.renames(old, new)
        return

    if old.is_file():
        if new.is_file():
            print(f"Warning: A file already exists at {new} and will be overwritten.")
            os.renames(old, new)
            return

        print(
            f"Warning: {old} is a file but {new} is not. Everything within {new} will"
            " be overwritten."
        )
        shutil.rmtree(new)
        os.renames(old, new)
        return

    if new.is_file():
        print(
            f"Warning: {old} is a directory but {new} is not. {new} will be"
            " overwritten."
        )
        shutil.rmtree(new)
        os.renames(old, new)
        return

    for sub in old.iterdir():
        check_exists_and_rename(sub, new / sub.name)


underscores = re.compile(r"_+")


def best_effort_display_name(x: str) -> str:
    return underscores.sub(" ", x).title().strip()<|MERGE_RESOLUTION|>--- conflicted
+++ resolved
@@ -152,13 +152,9 @@
     return " ".join(x)
 
 
-<<<<<<< HEAD
-def hash_directory(dir_path: Path) -> str:
+def hash_directory(dir_path: Path, *, silent: bool = False) -> str:
     from latch.utils import current_workspace
 
-=======
-def hash_directory(dir_path: Path, *, silent: bool = False) -> str:
->>>>>>> fcea7aea
     # todo(maximsmol): store per-file hashes to show which files triggered a version change
     if not silent:
         click.secho(
