"""Latch tasks are decorators to turn functions into workflow 'nodes'.

Each task is containerized, versioned and registered with `Flyte`_ when a
workflow is uploaded to Latch. Containerized tasks are then executed on
arbitrary instances as `Kubernetes Pods`_, scheduled using `flytepropeller`_.

The type of instance that the task executes on (eg. number of available
resources, presence of GPU) can be controlled by invoking one of the set of
exported decorators.


..
    from latch import medium_task

    @medium_task
    def my_task(a: int) -> str:
        ...

.. _Kubernetes Pods:
    https://kubernetes.io/docs/concepts/workloads/pods/
.. _flytepropeller:
    https://github.com/flyteorg/flytepropeller
.. _Flyte:
    https://docs.flyte.org/en/latest/
"""

import datetime
import functools
from dataclasses import dataclass
from typing import Callable, Union
from warnings import warn

from flytekit import task
from flytekitplugins.pod import Pod
from kubernetes.client.models import (
    V1Container,
    V1PersistentVolumeClaimVolumeSource,
    V1PodSpec,
    V1ResourceRequirements,
    V1Toleration,
    V1Volume,
    V1VolumeMount,
)

from latch_cli.constants import Units

from .dynamic import DynamicTaskConfig


def get_v100_x1_pod() -> Pod:
    """p3.2xlarge on-demand (1x V100 GPU)"""

    primary_container = V1Container(name="primary")
    resources = V1ResourceRequirements(
        requests={
            "cpu": "7",
            "memory": "48Gi",
            "nvidia.com/gpu": 1,
            "ephemeral-storage": "4500Gi",
        },
        limits={
            "cpu": "7",
            "memory": "48Gi",
            "nvidia.com/gpu": 1,
            "ephemeral-storage": "5000Gi",
        },
    )
    primary_container.resources = resources

    return Pod(
        pod_spec=V1PodSpec(
            containers=[primary_container],
            tolerations=[V1Toleration(effect="NoSchedule", key="ng", value="v100-x1")],
        ),
        annotations={
            "io.kubernetes.cri-o.userns-mode": (
                "private:uidmapping=0:1048576:65536;gidmapping=0:1048576:65536"
            ),
            "cluster-autoscaler.kubernetes.io/safe-to-evict": "false",
            "io.kubernetes.cri-o.Devices": "/dev/fuse,/dev/dri/card0,/dev/dri/renderD128,/dev/nvidia0,/dev/nvidiactl,/dev/nvidia-modeset,/dev/nvidia-uvm,/dev/nvidia-uvm-tools,/dev/vga_arbiter",
        },
        primary_container_name="primary",
    )


def get_v100_x4_pod() -> Pod:
    """p3.8xlarge on-demand (4x V100 GPUs)"""

    primary_container = V1Container(name="primary")
    resources = V1ResourceRequirements(
        requests={
            "cpu": "30",
            "memory": "230Gi",
            "nvidia.com/gpu": 4,
            "ephemeral-storage": "4500Gi",
        },
        limits={
            "cpu": "30",
            "memory": "230Gi",
            "nvidia.com/gpu": 4,
            "ephemeral-storage": "5000Gi",
        },
    )
    primary_container.resources = resources

    return Pod(
        pod_spec=V1PodSpec(
            containers=[primary_container],
            tolerations=[V1Toleration(effect="NoSchedule", key="ng", value="v100-x4")],
        ),
        primary_container_name="primary",
        annotations={
            "io.kubernetes.cri-o.userns-mode": (
                "private:uidmapping=0:1048576:65536;gidmapping=0:1048576:65536"
            ),
            "cluster-autoscaler.kubernetes.io/safe-to-evict": "false",
            "io.kubernetes.cri-o.Devices": (
                "/dev/fuse,/dev/dri/card0,/dev/dri/card1,/dev/dri/card2,/dev/dri/card3,"
                "/dev/dri/renderD128,/dev/dri/renderD129,/dev/dri/renderD130,/dev/dri/renderD131,"
                "/dev/nvidia0,/dev/nvidia1,/dev/nvidia2,/dev/nvidia3,"
                "/dev/nvidiactl,/dev/nvidia-modeset,/dev/nvidia-uvm,/dev/nvidia-uvm-tools,/dev/vga_arbiter"
            ),
        },
    )


def get_v100_x8_pod() -> Pod:
    """p3.16xlarge on-demand (8x V100 GPUs)"""

    primary_container = V1Container(name="primary")
    resources = V1ResourceRequirements(
        requests={
            "cpu": "62",
            "memory": "400Gi",
            "nvidia.com/gpu": 8,
            "ephemeral-storage": "4500Gi",
        },
        limits={
            "cpu": "62",
            "memory": "400Gi",
            "nvidia.com/gpu": 8,
            "ephemeral-storage": "5000Gi",
        },
    )
    primary_container.resources = resources

    return Pod(
        pod_spec=V1PodSpec(
            containers=[primary_container],
            tolerations=[V1Toleration(effect="NoSchedule", key="ng", value="v100-x8")],
        ),
        primary_container_name="primary",
        annotations={
            "io.kubernetes.cri-o.userns-mode": (
                "private:uidmapping=0:1048576:65536;gidmapping=0:1048576:65536"
            ),
            "cluster-autoscaler.kubernetes.io/safe-to-evict": "false",
            "io.kubernetes.cri-o.Devices": (
                "/dev/fuse,/dev/dri/card0,/dev/dri/card1,/dev/dri/card2,/dev/dri/card3,/dev/dri/card4,/dev/dri/card5,/dev/dri/card6,/dev/dri/card7,"
                "/dev/dri/renderD128,/dev/dri/renderD129,/dev/dri/renderD130,/dev/dri/renderD131,/dev/dri/renderD132,/dev/dri/renderD133,/dev/dri/renderD134,/dev/dri/renderD135,"
                "/dev/nvidia0,/dev/nvidia1,/dev/nvidia2,/dev/nvidia3,/dev/nvidia4,/dev/nvidia5,/dev/nvidia6,/dev/nvidia7,"
                "/dev/nvidiactl,/dev/nvidia-modeset,/dev/nvidia-uvm,/dev/nvidia-uvm-tools,/dev/vga_arbiter"
            ),
        },
    )


def _get_large_gpu_pod() -> Pod:
    """g5.16xlarge on-demand"""

    primary_container = V1Container(name="primary")
    resources = V1ResourceRequirements(
        requests={
            "cpu": "63",
            "memory": "245Gi",
            "nvidia.com/gpu": "1",
            "ephemeral-storage": "4500Gi",
        },
        limits={
            "cpu": "63",
            "memory": "245Gi",
            "nvidia.com/gpu": "1",
            "ephemeral-storage": "5000Gi",
        },
    )
    primary_container.resources = resources

    return Pod(
        pod_spec=V1PodSpec(
            containers=[primary_container],
            tolerations=[V1Toleration(effect="NoSchedule", key="ng", value="gpu-big")],
        ),
        primary_container_name="primary",
    )


def _get_small_gpu_pod() -> Pod:
    """g4dn.2xlarge on-demand"""

    primary_container = V1Container(name="primary")
    resources = V1ResourceRequirements(
        requests={
            "cpu": "7",
            "memory": "30Gi",
            "nvidia.com/gpu": "1",
            "ephemeral-storage": "1500Gi",
        },
        limits={
            "cpu": "7",
            "memory": "30Gi",
            "nvidia.com/gpu": "1",
            "ephemeral-storage": "1500Gi",
        },
    )
    primary_container.resources = resources

    return Pod(
        pod_spec=V1PodSpec(
            containers=[primary_container],
            tolerations=[
                V1Toleration(effect="NoSchedule", key="ng", value="gpu-small")
            ],
        ),
        primary_container_name="primary",
    )


def _get_large_pod() -> Pod:
    """[ "c6i.24xlarge", "c5.24xlarge", "c5.metal", "c5d.24xlarge", "c5d.metal" ]"""

    primary_container = V1Container(name="primary")
    resources = V1ResourceRequirements(
        requests={"cpu": "90", "memory": "170Gi", "ephemeral-storage": "4500Gi"},
        limits={"cpu": "90", "memory": "170Gi", "ephemeral-storage": "4500Gi"},
    )
    primary_container.resources = resources

    return Pod(
        annotations={
            "io.kubernetes.cri-o.userns-mode": (
                "private:uidmapping=0:1048576:65536;gidmapping=0:1048576:65536"
            )
        },
        pod_spec=V1PodSpec(
            runtime_class_name="sysbox-runc",
            containers=[primary_container],
            tolerations=[
                V1Toleration(effect="NoSchedule", key="ng", value="cpu-96-spot")
            ],
        ),
        primary_container_name="primary",
    )


def _get_medium_pod() -> Pod:
    """[ "m5.8xlarge", "m5ad.8xlarge", "m5d.8xlarge", "m5n.8xlarge", "m5dn.8xlarge", "m5a.8xlarge" ]"""

    primary_container = V1Container(name="primary")
    resources = V1ResourceRequirements(
        requests={"cpu": "30", "memory": "100Gi", "ephemeral-storage": "1500Gi"},
        limits={"cpu": "30", "memory": "100Gi", "ephemeral-storage": "1500Gi"},
    )
    primary_container.resources = resources

    return Pod(
        annotations={
            "io.kubernetes.cri-o.userns-mode": (
                "private:uidmapping=0:1048576:65536;gidmapping=0:1048576:65536"
            )
        },
        pod_spec=V1PodSpec(
            runtime_class_name="sysbox-runc",
            containers=[primary_container],
            tolerations=[
                V1Toleration(effect="NoSchedule", key="ng", value="cpu-32-spot")
            ],
        ),
        primary_container_name="primary",
    )


def _get_small_pod() -> Pod:
    """any available instance"""

    primary_container = V1Container(name="primary")
    resources = V1ResourceRequirements(
        requests={"cpu": "2", "memory": "4Gi", "ephemeral-storage": "100Gi"},
        limits={"cpu": "2", "memory": "4Gi", "ephemeral-storage": "100Gi"},
    )
    primary_container.resources = resources

    return Pod(
        annotations={
            "io.kubernetes.cri-o.userns-mode": (
                "private:uidmapping=0:1048576:65536;gidmapping=0:1048576:65536"
            )
        },
        pod_spec=V1PodSpec(
            runtime_class_name="sysbox-runc", containers=[primary_container]
        ),
        primary_container_name="primary",
    )


v100_x1_task = functools.partial(task, task_config=get_v100_x1_pod())
v100_x4_task = functools.partial(task, task_config=get_v100_x4_pod())
v100_x8_task = functools.partial(task, task_config=get_v100_x8_pod())


large_gpu_task = functools.partial(task, task_config=_get_large_gpu_pod())
"""This task will get scheduled on a large GPU-enabled node.

This node is not necessarily dedicated to the task, but the node itself will be
on-demand.

.. list-table:: Title
   :widths: 20 20 20 20 20
   :header-rows: 1

   * - Type
     - CPU
     - RAM
     - GPU
     - On-Demand
   * - Request
     - 31
     - 120Gi
     - 1
     - True
   * - Limit
     - 64
     - 256Gi
     - 1
     - True
"""


small_gpu_task = functools.partial(task, task_config=_get_small_gpu_pod())
"""This task will get scheduled on a small GPU-enabled node.

This node will be dedicated to the task. No other tasks will be allowed to run
on it.

.. list-table:: Title
   :widths: 20 20 20 20 20
   :header-rows: 1

   * - Type
     - CPU
     - RAM
     - GPU
     - On-Demand
   * - Request
     - 7
     - 30Gi
     - 1
     - True
   * - Limit
     - 8
     - 32Gi
     - 1
     - True
"""

large_task = functools.partial(task, task_config=_get_large_pod())
"""This task will get scheduled on a large node.

This node will be dedicated to the task. No other tasks will be allowed to run
on it.

.. list-table:: Title
   :widths: 20 20 20 20 20
   :header-rows: 1

   * - Type
     - CPU
     - RAM
     - GPU
     - On-Demand
   * - Request
     - 90
     - 176Gi
     - 0
     - True
   * - Limit
     - 96
     - 196Gi
     - 0
     - True
"""


medium_task = functools.partial(task, task_config=_get_medium_pod())
"""This task will get scheduled on a medium node.

This node will be dedicated to the task. No other tasks will be allowed to run
on it.

.. list-table:: Title
   :widths: 20 20 20 20 20
   :header-rows: 1

   * - Type
     - CPU
     - RAM
     - GPU
     - On-Demand
   * - Request
     - 8
     - 32Gi
     - 0
     - True
   * - Limit
     - 12
     - 64Gi
     - 0
     - True
"""


small_task = functools.partial(task, task_config=_get_small_pod())
"""This task will get scheduled on a small node.

.. list-table:: Title
   :widths: 20 20 20 20 20
   :header-rows: 1

   * - Type
     - CPU
     - RAM
     - GPU
     - On-Demand
   * - Request
     - 2
     - 4Gi
     - 0
     - False
   * - Limit
     - 4
     - 8Gi
     - 0
     - False
"""


def custom_memory_optimized_task(cpu: int, memory: int):
    """Returns a custom task configuration requesting
    the specified CPU/RAM allocations. This task
    can utilize fewer cpu cores (62) than `custom_task`s (95)
    but can use more RAM (up to 485 GiB) than `custom_task`s (up to 179 GiB).
    This is ideal for processes which utilize a lot of memory per thread.
    Args:
        cpu: An integer number of cores to request, up to 63 cores
        memory: An integer number of Gibibytes of RAM to request, up to 511 GiB
    """
    warn(
        "`custom_memory_optimized_task` is deprecated and will be removed in a"
        " future release: use `custom_task` instead",
        DeprecationWarning,
        stacklevel=2,
    )
    if cpu > 62:
        raise ValueError(
            f"custom memory optimized task requires too many CPU cores: {cpu} (max 62)"
        )
    elif memory > 485:
        raise ValueError(
            f"custom memory optimized task requires too much RAM: {memory} GiB (max 485"
            " GiB)"
        )

    primary_container = V1Container(name="primary")
    resources = V1ResourceRequirements(
        requests={"cpu": str(cpu), "memory": f"{memory}Gi"},
        limits={"cpu": str(cpu), "memory": f"{memory}Gi"},
    )
    primary_container.resources = resources
    task_config = Pod(
        annotations={
            "io.kubernetes.cri-o.userns-mode": (
                "private:uidmapping=0:1048576:65536;gidmapping=0:1048576:65536"
            )
        },
        pod_spec=V1PodSpec(
            runtime_class_name="sysbox-runc",
            containers=[primary_container],
            tolerations=[
                V1Toleration(effect="NoSchedule", key="ng", value="mem-512-spot")
            ],
        ),
        primary_container_name="primary",
    )
    return functools.partial(task, task_config=task_config)


@dataclass
class _NGConfig:
    max_cpu_schedulable: int
    max_memory_schedulable_gib: int
    max_storage_schedulable_gib: int
    toleration_value: str


taint_data = [
    _NGConfig(30, 120, 2000, "cpu-32-spot"),
    _NGConfig(94, 176, 4949, "cpu-96-spot"),
    _NGConfig(62, 485, 4949, "mem-512-spot"),
    _NGConfig(126, 975, 4949, "mem-1tb"),
]

max_cpu = taint_data[-1].max_cpu_schedulable
max_memory_gib = taint_data[-1].max_memory_schedulable_gib
max_memory_gb_ish = int(max_memory_gib * Units.GiB / Units.GB)

max_storage_gib = taint_data[-1].max_storage_schedulable_gib
max_storage_gb_ish = int(max_storage_gib * Units.GiB / Units.GB)


def _custom_task_config(cpu: int, memory: int, storage_gib: int) -> Pod:
    target_ng = None
    for ng in taint_data:
        if (
            cpu <= ng.max_cpu_schedulable
            and memory <= ng.max_memory_schedulable_gib
            and storage_gib <= ng.max_storage_schedulable_gib
        ):
            target_ng = ng
            break

    if target_ng is None:
        raise ValueError(
            f"custom task request of {cpu} cores, {memory} GiB memory, and"
            f" {storage_gib} GiB storage exceeds the maximum allowed values of"
            f" {max_cpu} cores, {max_memory_gib} GiB memory ({max_memory_gb_ish} GB),"
            f" and {max_storage_gib} GiB storage ({max_storage_gb_ish} GB)"
        )

    primary_container = V1Container(name="primary")
    resources = V1ResourceRequirements(
        requests={
            "cpu": str(cpu),
            "memory": f"{memory}Gi",
            "ephemeral-storage": f"{storage_gib}Gi",
        },
        limits={
            "cpu": str(cpu),
            "memory": f"{memory}Gi",
            "ephemeral-storage": f"{storage_gib}Gi",
        },
    )
    primary_container.resources = resources
    return Pod(
        annotations={
            "io.kubernetes.cri-o.userns-mode": (
                "private:uidmapping=0:1048576:65536;gidmapping=0:1048576:65536"
            )
        },
        pod_spec=V1PodSpec(
            runtime_class_name="sysbox-runc",
            containers=[primary_container],
            tolerations=[
                V1Toleration(
                    effect="NoSchedule", key="ng", value=target_ng.toleration_value
                )
            ],
        ),
        primary_container_name="primary",
    )


def custom_task(
    cpu: Union[Callable, int],
    memory: Union[Callable, int],
    *,
    storage_gib: Union[Callable, int] = 500,
    timeout: Union[datetime.timedelta, int] = 0,
    **kwargs,
):
    """Returns a custom task configuration requesting
    the specified CPU/RAM allocations

    Args:
        cpu: An integer number of cores to request, up to 126 cores
        memory: An integer number of Gibibytes of RAM to request, up to 975 GiB
        storage: An integer number of Gibibytes of storage to request, up to 4949 GiB
    """
    if callable(cpu) or callable(memory) or callable(storage_gib):
        task_config = DynamicTaskConfig(
            cpu=cpu, memory=memory, storage=storage_gib, pod_config=_get_small_pod()
        )
        return functools.partial(task, task_config=task_config, timeout=timeout)

    return functools.partial(
        task,
        task_config=_custom_task_config(cpu, memory, storage_gib),
        timeout=timeout,
        **kwargs,
    )


def nextflow_runtime_task(cpu: int, memory: int, storage_gib: int = 50):
    task_config = _custom_task_config(cpu, memory, storage_gib)

    task_config.pod_spec.automount_service_account_token = True

    assert len(task_config.pod_spec.containers) == 1
    task_config.pod_spec.containers[0].volume_mounts = [
        V1VolumeMount(mount_path="/nf-workdir", name="nextflow-workdir")
    ]

    task_config.pod_spec.volumes = [
        V1Volume(
            name="nextflow-workdir",
            persistent_volume_claim=V1PersistentVolumeClaimVolumeSource(
                # this value will be injected by flytepropeller
                claim_name="nextflow-pvc-placeholder"
            ),
        )
    ]

    return functools.partial(task, task_config=task_config)


<<<<<<< HEAD
def snakemake_runtime_task(*, cpu: int, memory: int, storage_gib: int = 50):
    task_config = _custom_task_config(cpu, memory, storage_gib)

    task_config.pod_spec.automount_service_account_token = True

    assert len(task_config.pod_spec.containers) == 1
    task_config.pod_spec.containers[0].volume_mounts = [
        V1VolumeMount(mount_path="/snakemake-workdir", name="snakemake-workdir")
    ]

    task_config.pod_spec.volumes = [
        V1Volume(
            name="snakemake-workdir",
            persistent_volume_claim=V1PersistentVolumeClaimVolumeSource(
                # this value will be injected by flytepropeller
                # ayush: this is also used by snakemake bc why not
                claim_name="nextflow-pvc-placeholder"
            ),
        )
    ]

    return functools.partial(task, task_config=task_config)
=======
def _get_l40s_pod(instance_type: str, cpu: int, memory_gib: int, gpus: int) -> Pod:
    """Helper function to create L40s GPU pod configurations."""
    primary_container = V1Container(name="primary")

    backoff_cpu = cpu - 2
    backoff_memory = min(memory_gib - 4, int(memory_gib * 0.9))

    resources = V1ResourceRequirements(
        requests={
            "cpu": str(backoff_cpu),
            "memory": f"{backoff_memory}Gi",
            "nvidia.com/gpu": str(gpus),
            "ephemeral-storage": "4500Gi",
        },
        limits={
            "cpu": str(cpu),
            "memory": f"{memory_gib}Gi",
            "nvidia.com/gpu": str(gpus),
            "ephemeral-storage": "5000Gi",
        },
    )
    primary_container.resources = resources

    return Pod(
        pod_spec=V1PodSpec(
            containers=[primary_container],
            tolerations=[
                V1Toleration(
                    effect="NoSchedule",
                    key="ng",
                    value=instance_type
                )
            ],
        ),
        primary_container_name="primary",
        annotations={
            "cluster-autoscaler.kubernetes.io/safe-to-evict": "false",
        },
    )


g6e_xlarge_task = functools.partial(
    task,
    task_config=_get_l40s_pod("g6e-xlarge", cpu=4, memory_gib=32, gpus=1)
)
"""4 vCPUs, 32 GiB RAM, 1 L40s GPU"""

g6e_2xlarge_task = functools.partial(
    task,
    task_config=_get_l40s_pod("g6e-2xlarge", cpu=8, memory_gib=64, gpus=1)
)
"""8 vCPUs, 64 GiB RAM, 1 L40s GPU"""

g6e_4xlarge_task = functools.partial(
    task,
    task_config=_get_l40s_pod("g6e-4xlarge", cpu=16, memory_gib=128, gpus=1)
)
"""16 vCPUs, 128 GiB RAM, 1 L40s GPU"""

g6e_8xlarge_task = functools.partial(
    task,
    task_config=_get_l40s_pod("g6e-8xlarge", cpu=32, memory_gib=256, gpus=1)
)
"""32 vCPUs, 256 GiB RAM, 1 L40s GPU"""

g6e_12xlarge_task = functools.partial(
    task,
    task_config=_get_l40s_pod("g6e-12xlarge", cpu=48, memory_gib=384, gpus=1)
)
"""48 vCPUs, 384 GiB RAM, 1 L40s GPU"""

g6e_16xlarge_task = functools.partial(
    task,
    task_config=_get_l40s_pod("g6e-16xlarge", cpu=64, memory_gib=512, gpus=1)
)
"""64 vCPUs, 512 GiB RAM, 1 L40s GPUs"""

g6e_24xlarge_task = functools.partial(
    task,
    task_config=_get_l40s_pod("g6e-24xlarge", cpu=96, memory_gib=768, gpus=4)
)
"""96 vCPUs, 768 GiB RAM, 4 L40s GPUs"""

"""
g6e_48xlarge_task = functools.partial(
    task,
    task_config=_get_l40s_pod("g6e-48xlarge", cpu=192, memory_gib=1536, gpus=8)
)
192 vCPUs, 1536 GiB RAM, 8 L40s GPUs"""
>>>>>>> 5493f7e4
<|MERGE_RESOLUTION|>--- conflicted
+++ resolved
@@ -621,7 +621,6 @@
     return functools.partial(task, task_config=task_config)
 
 
-<<<<<<< HEAD
 def snakemake_runtime_task(*, cpu: int, memory: int, storage_gib: int = 50):
     task_config = _custom_task_config(cpu, memory, storage_gib)
 
@@ -644,7 +643,8 @@
     ]
 
     return functools.partial(task, task_config=task_config)
-=======
+
+
 def _get_l40s_pod(instance_type: str, cpu: int, memory_gib: int, gpus: int) -> Pod:
     """Helper function to create L40s GPU pod configurations."""
     primary_container = V1Container(name="primary")
@@ -672,11 +672,7 @@
         pod_spec=V1PodSpec(
             containers=[primary_container],
             tolerations=[
-                V1Toleration(
-                    effect="NoSchedule",
-                    key="ng",
-                    value=instance_type
-                )
+                V1Toleration(effect="NoSchedule", key="ng", value=instance_type)
             ],
         ),
         primary_container_name="primary",
@@ -687,44 +683,37 @@
 
 
 g6e_xlarge_task = functools.partial(
-    task,
-    task_config=_get_l40s_pod("g6e-xlarge", cpu=4, memory_gib=32, gpus=1)
+    task, task_config=_get_l40s_pod("g6e-xlarge", cpu=4, memory_gib=32, gpus=1)
 )
 """4 vCPUs, 32 GiB RAM, 1 L40s GPU"""
 
 g6e_2xlarge_task = functools.partial(
-    task,
-    task_config=_get_l40s_pod("g6e-2xlarge", cpu=8, memory_gib=64, gpus=1)
+    task, task_config=_get_l40s_pod("g6e-2xlarge", cpu=8, memory_gib=64, gpus=1)
 )
 """8 vCPUs, 64 GiB RAM, 1 L40s GPU"""
 
 g6e_4xlarge_task = functools.partial(
-    task,
-    task_config=_get_l40s_pod("g6e-4xlarge", cpu=16, memory_gib=128, gpus=1)
+    task, task_config=_get_l40s_pod("g6e-4xlarge", cpu=16, memory_gib=128, gpus=1)
 )
 """16 vCPUs, 128 GiB RAM, 1 L40s GPU"""
 
 g6e_8xlarge_task = functools.partial(
-    task,
-    task_config=_get_l40s_pod("g6e-8xlarge", cpu=32, memory_gib=256, gpus=1)
+    task, task_config=_get_l40s_pod("g6e-8xlarge", cpu=32, memory_gib=256, gpus=1)
 )
 """32 vCPUs, 256 GiB RAM, 1 L40s GPU"""
 
 g6e_12xlarge_task = functools.partial(
-    task,
-    task_config=_get_l40s_pod("g6e-12xlarge", cpu=48, memory_gib=384, gpus=1)
+    task, task_config=_get_l40s_pod("g6e-12xlarge", cpu=48, memory_gib=384, gpus=1)
 )
 """48 vCPUs, 384 GiB RAM, 1 L40s GPU"""
 
 g6e_16xlarge_task = functools.partial(
-    task,
-    task_config=_get_l40s_pod("g6e-16xlarge", cpu=64, memory_gib=512, gpus=1)
+    task, task_config=_get_l40s_pod("g6e-16xlarge", cpu=64, memory_gib=512, gpus=1)
 )
 """64 vCPUs, 512 GiB RAM, 1 L40s GPUs"""
 
 g6e_24xlarge_task = functools.partial(
-    task,
-    task_config=_get_l40s_pod("g6e-24xlarge", cpu=96, memory_gib=768, gpus=4)
+    task, task_config=_get_l40s_pod("g6e-24xlarge", cpu=96, memory_gib=768, gpus=4)
 )
 """96 vCPUs, 768 GiB RAM, 4 L40s GPUs"""
 
@@ -733,5 +722,4 @@
     task,
     task_config=_get_l40s_pod("g6e-48xlarge", cpu=192, memory_gib=1536, gpus=8)
 )
-192 vCPUs, 1536 GiB RAM, 8 L40s GPUs"""
->>>>>>> 5493f7e4
+192 vCPUs, 1536 GiB RAM, 8 L40s GPUs"""