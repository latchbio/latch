--- conflicted
+++ resolved
@@ -52,18 +52,8 @@
 
     primary_container = V1Container(name="primary")
     resources = V1ResourceRequirements(
-        requests={
-            "cpu": "7",
-            "memory": "48Gi",
-            "nvidia.com/gpu": 1,
-            "ephemeral-storage": "4500Gi",
-        },
-        limits={
-            "cpu": "7",
-            "memory": "48Gi",
-            "nvidia.com/gpu": 1,
-            "ephemeral-storage": "5000Gi",
-        },
+        requests={"cpu": "7", "memory": "48Gi", "nvidia.com/gpu": 1, "ephemeral-storage": "4500Gi"},
+        limits={"cpu": "7", "memory": "48Gi", "nvidia.com/gpu": 1, "ephemeral-storage": "5000Gi"},
     )
     primary_container.resources = resources
 
@@ -94,12 +84,7 @@
             "nvidia.com/gpu": 4,
             "ephemeral-storage": "4500Gi",
         },
-        limits={
-            "cpu": "30",
-            "memory": "230Gi",
-            "nvidia.com/gpu": 4,
-            "ephemeral-storage": "5000Gi",
-        },
+        limits={"cpu": "30", "memory": "230Gi", "nvidia.com/gpu": 4, "ephemeral-storage": "5000Gi"},
     )
     primary_container.resources = resources
 
@@ -135,12 +120,7 @@
             "nvidia.com/gpu": 8,
             "ephemeral-storage": "4500Gi",
         },
-        limits={
-            "cpu": "62",
-            "memory": "400Gi",
-            "nvidia.com/gpu": 8,
-            "ephemeral-storage": "5000Gi",
-        },
+        limits={"cpu": "62", "memory": "400Gi", "nvidia.com/gpu": 8, "ephemeral-storage": "5000Gi"},
     )
     primary_container.resources = resources
 
@@ -205,21 +185,14 @@
             "nvidia.com/gpu": "1",
             "ephemeral-storage": "1500Gi",
         },
-        limits={
-            "cpu": "7",
-            "memory": "30Gi",
-            "nvidia.com/gpu": "1",
-            "ephemeral-storage": "1500Gi",
-        },
-    )
-    primary_container.resources = resources
-
-    return Pod(
-        pod_spec=V1PodSpec(
-            containers=[primary_container],
-            tolerations=[
-                V1Toleration(effect="NoSchedule", key="ng", value="gpu-small")
-            ],
+        limits={"cpu": "7", "memory": "30Gi", "nvidia.com/gpu": "1", "ephemeral-storage": "1500Gi"},
+    )
+    primary_container.resources = resources
+
+    return Pod(
+        pod_spec=V1PodSpec(
+            containers=[primary_container],
+            tolerations=[V1Toleration(effect="NoSchedule", key="ng", value="gpu-small")],
         ),
         primary_container_name="primary",
     )
@@ -244,9 +217,7 @@
         pod_spec=V1PodSpec(
             runtime_class_name="sysbox-runc",
             containers=[primary_container],
-            tolerations=[
-                V1Toleration(effect="NoSchedule", key="ng", value="cpu-96-spot")
-            ],
+            tolerations=[V1Toleration(effect="NoSchedule", key="ng", value="cpu-96-spot")],
         ),
         primary_container_name="primary",
     )
@@ -271,9 +242,7 @@
         pod_spec=V1PodSpec(
             runtime_class_name="sysbox-runc",
             containers=[primary_container],
-            tolerations=[
-                V1Toleration(effect="NoSchedule", key="ng", value="cpu-32-spot")
-            ],
+            tolerations=[V1Toleration(effect="NoSchedule", key="ng", value="cpu-32-spot")],
         ),
         primary_container_name="primary",
     )
@@ -295,9 +264,7 @@
                 "private:uidmapping=0:1048576:65536;gidmapping=0:1048576:65536"
             )
         },
-        pod_spec=V1PodSpec(
-            runtime_class_name="sysbox-runc", containers=[primary_container]
-        ),
+        pod_spec=V1PodSpec(runtime_class_name="sysbox-runc", containers=[primary_container]),
         primary_container_name="primary",
     )
 
@@ -465,8 +432,7 @@
         )
     elif memory > 485:
         raise ValueError(
-            f"custom memory optimized task requires too much RAM: {memory} GiB (max 485"
-            " GiB)"
+            f"custom memory optimized task requires too much RAM: {memory} GiB (max 485 GiB)"
         )
 
     primary_container = V1Container(name="primary")
@@ -484,9 +450,7 @@
         pod_spec=V1PodSpec(
             runtime_class_name="sysbox-runc",
             containers=[primary_container],
-            tolerations=[
-                V1Toleration(effect="NoSchedule", key="ng", value="mem-512-spot")
-            ],
+            tolerations=[V1Toleration(effect="NoSchedule", key="ng", value="mem-512-spot")],
         ),
         primary_container_name="primary",
     )
@@ -542,11 +506,7 @@
             "memory": f"{memory}Gi",
             "ephemeral-storage": f"{storage_gib}Gi",
         },
-        limits={
-            "cpu": str(cpu),
-            "memory": f"{memory}Gi",
-            "ephemeral-storage": f"{storage_gib}Gi",
-        },
+        limits={"cpu": str(cpu), "memory": f"{memory}Gi", "ephemeral-storage": f"{storage_gib}Gi"},
     )
     primary_container.resources = resources
     return Pod(
@@ -559,9 +519,7 @@
             runtime_class_name="sysbox-runc",
             containers=[primary_container],
             tolerations=[
-                V1Toleration(
-                    effect="NoSchedule", key="ng", value=target_ng.toleration_value
-                )
+                V1Toleration(effect="NoSchedule", key="ng", value=target_ng.toleration_value)
             ],
         ),
         primary_container_name="primary",
@@ -591,10 +549,7 @@
         return functools.partial(task, task_config=task_config, timeout=timeout)
 
     return functools.partial(
-        task,
-        task_config=_custom_task_config(cpu, memory, storage_gib),
-        timeout=timeout,
-        **kwargs,
+        task, task_config=_custom_task_config(cpu, memory, storage_gib), timeout=timeout, **kwargs
     )
 
 
@@ -602,12 +557,9 @@
     primary_container = V1Container(
         name="primary",
         resources=V1ResourceRequirements(
-            requests={"cpu": "500m", "memory": "500Mi"},
-            limits={"cpu": "500m", "memory": "500Mi"},
-        ),
-        volume_mounts=[
-            V1VolumeMount(mount_path="/nf-workdir", name="nextflow-workdir")
-        ],
+            requests={"cpu": "500m", "memory": "500Mi"}, limits={"cpu": "500m", "memory": "500Mi"}
+        ),
+        volume_mounts=[V1VolumeMount(mount_path="/nf-workdir", name="nextflow-workdir")],
     )
 
     task_config = Pod(
@@ -701,14 +653,10 @@
     return Pod(
         pod_spec=V1PodSpec(
             containers=[primary_container],
-            tolerations=[
-                V1Toleration(effect="NoSchedule", key="ng", value=instance_type)
-            ],
-        ),
-        primary_container_name="primary",
-        annotations={
-            "cluster-autoscaler.kubernetes.io/safe-to-evict": "false",
-        },
+            tolerations=[V1Toleration(effect="NoSchedule", key="ng", value=instance_type)],
+        ),
+        primary_container_name="primary",
+        annotations={"cluster-autoscaler.kubernetes.io/safe-to-evict": "false"},
     )
 
 
@@ -733,12 +681,7 @@
 """32 vCPUs, 256 GiB RAM, 1 L40s GPU"""
 
 g6e_12xlarge_task = functools.partial(
-<<<<<<< HEAD
-    task, task_config=_get_l40s_pod("g6e-12xlarge", cpu=48, memory_gib=384, gpus=1)
-=======
-    task,
-    task_config=_get_l40s_pod("g6e-12xlarge", cpu=48, memory_gib=384, gpus=4)
->>>>>>> 8bff275a
+    task, task_config=_get_l40s_pod("g6e-12xlarge", cpu=48, memory_gib=384, gpus=4)
 )
 """48 vCPUs, 384 GiB RAM, 4 L40s GPUs"""
 
@@ -754,7 +697,6 @@
 
 
 g6e_48xlarge_task = functools.partial(
-    task,
-    task_config=_get_l40s_pod("g6e-48xlarge", cpu=192, memory_gib=1536, gpus=8)
+    task, task_config=_get_l40s_pod("g6e-48xlarge", cpu=192, memory_gib=1536, gpus=8)
 )
 """192 vCPUs, 1536 GiB RAM, 8 L40s GPUs"""