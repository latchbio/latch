--- conflicted
+++ resolved
@@ -12,10 +12,6 @@
 from flytekit.models.literals import Blob, BlobMetadata, Literal, Scalar
 from flytekit.models.types import LiteralType
 from flytekit.types.file.file import FlyteFile, FlyteFilePathTransformer
-<<<<<<< HEAD
-from typing_extensions import Annotated
-=======
->>>>>>> 277eff61
 
 from latch.ldata.path import LPath
 from latch.types.utils import format_path, is_absolute_node_path, is_valid_url
@@ -201,9 +197,7 @@
             if remote_path is None:
                 remote_path = ctx.file_access.get_random_remote_path()
 
-            put_res = ctx.file_access.put_data(
-                python_val.path, remote_path, is_multipart=False
-            )
+            put_res = ctx.file_access.put_data(python_val.path, remote_path, is_multipart=False)
             if put_res is None:
                 put_res = {}
 
@@ -211,9 +205,7 @@
             scalar=Scalar(
                 blob=Blob(
                     metadata=BlobMetadata(
-                        type=BlobType(
-                            format="", dimensionality=BlobType.BlobDimensionality.SINGLE
-                        )
+                        type=BlobType(format="", dimensionality=BlobType.BlobDimensionality.SINGLE)
                     ),
                     uri=python_val.remote_path,
                 )
@@ -222,14 +214,7 @@
         )
 
     def to_python_value(
-<<<<<<< HEAD
-        self, ctx: FlyteContext, lv: Literal, expected_python_type: Union[Type[LatchFile], PathLike]
-=======
-        self,
-        ctx: FlyteContext,
-        lv: Literal,
-        expected_python_type: Union[type[LatchFile], PathLike],
->>>>>>> 277eff61
+        self, ctx: FlyteContext, lv: Literal, expected_python_type: Union[type[LatchFile], PathLike]
     ) -> LatchFile:
         uri = lv.scalar.blob.uri
         if expected_python_type is PathLike:
