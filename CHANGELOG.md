<!-- Based off of https://keepachangelog.com/en/1.0.0/ -->

<!--

Types of changes

    *Added* for new features.
    *Changed* for changes in existing functionality.
    *Dependencies* for changes in dependencies.
    *Deprecated* for soon-to-be removed features.
    *Removed* for now removed features.
    *Fixed* for any bug fixes.
    *Security* in case of vulnerabilities.

-->

# Latch SDK Changelog

<<<<<<< HEAD
## 2.22.2 - 2023-06-07

### Added

- When a CLI command fails, metadata (`latch` version, current python, os info, etc) is printed.
- There is now a prompt on failure to generate a crash report. Previously reports were generated automatically which was slow and sometimes error-prone.

### Fixed

- Bugs that broke support for Python 3.8 users:
  - Fixed imports of `functools.cache`
  - Fixed `with` statements with multiple contexts

### Dependencies

- Removed `awscli`, `uvloop`, and `prompt-toolkit` as they were unused.
=======
## 2.22.4 - 2023-06-08

### Fixed

- `catalogMultiCreateExperiments` instead of `catalogMultiUpsertExperiments` in registry API

## 2.22.3 - 2023-06-08

### Fixed

- `catalogMultiCreateProjects` instead of `catalogMultiUpsertProjects` in registry API

## 2.22.2 - 2023-06-08

### Fixed

- `workspace_id` failing when file is empty
>>>>>>> f13147f5

## 2.22.1 - 2023-06-05

### Fixed

- `latch cp` failing when uploading a file into a directory without specifying the resulting filename.

## 2.22.0 - 2023-05-31

### Fixed

- `latch cp` occasionally throwing an error when finalizing uploads for directories.

### Added

- `latch cp` now supports remote -> remote copying (i.e. both source and destination are remote paths). This enables copying files across workspaces
- `latch mv` for moving remote files.

## 2.21.7 - 2023-05-29

### Fixed

- Semver violation related to removed `__init__.py` files. These will happen again in the future but a proper major release will be created, communicated, and marketed.

## 2.21.6 - 2023-05-29

### Dependencies

- Upgraded dependency `lytekit` to version `0.14.11`.

## 2.21.5 - 2023-05-29

### Fixed

- More imports in docker/NF-core template workflows have been updated to reflect the import changes outlined in the previous version.

## 2.21.4 - 2023-05-29

### Fixed

- Imports in docker/NF-core template workflows have been updated to reflect the import changes outlined in the previous version.

## 2.21.3 - 2023-05-26

### Added

- NFCore example workflow

### Changed

- Replace docker example workflow with blastp
- Docker image selection when creating an empty workflow
- Workflow Name, Author Name prompts when creating an empty workflow

- `latch cp` has been rewritten and now allows for latch paths of the form
  - `latch:///a/b/c`
  - `latch://xxx.account/a/b/c` where `xxx` is the account ID
  - `latch://shared.xxx.account/a/b/c`
  - `latch://shared/a/b/c`
  - `latch://mount/a/b/c`
  - `latch://xxx.node` where `xxx` is the data ID (viewable in Latch Console)

### Removed

- Unnecessary imports in `__init__.py` files have been removed. Statements like `from latch.types import LatchFile` will no longer work, and such objects should be imported from their defining files instead (in this example, the correct import is `from latch.types.file import LatchFile`)

## 2.19.11 - 2023-05-16

### Fixed

- Revert an undocumented change that caused custom task settings to not work

## 2.19.10 - 2023-05-16

### Fixed

- Typo in `latch init` R template

## 2.19.9 - 2023-05-12

### Fixed

- `latch cp` should automatically detect file content type

## 2.19.8 - 2023-05-11

### Fixed

- Registry API crashes when resolving paths if `~/.latch/workspace` does not exist

## 2.19.7 - 2023-05-09

### Added

- `latch register` will ask for confirmation unless `--yes` is provided on the command line

### Changed

- `latch register --remote` is now the default. Use `--no-remote` to build the workflow image locally

### Fixed

- `latch register --remote` will no longer ask for host key fingerprint verification

## 2.19.6 - 2023-05-08

### Fixed

- Registry APIs should properly resolve files when using workspaces instead of always using the signer account

## 2.19.5 - 2023-05-06

### Fixed

- `latch workspace` options should be ordered alphabetically

## 2.19.4 - 2023-05-04

### Fixed

- Conda template registration issue and run in correct environment issue

# Latch SDK Changelog

## 2.19.3 - 2023-04-26

### Fixed

- Tasks stuck initializing on nodes that ran multiple tasks before

## 2.19.2 - 2023-04-24

### Dependencies

- Upgrades lytekit to `0.14.10`

## 2.19.1 - 2023-04-21

### Changed

- `latch cp` now has a progress bar for downloads (previously they only showed for uploads)

## 2.19.0 - 2023-04-14

### Added

- Functions for creating/deleting Projects and Tables, and creating Table columns in the Registry API

## 2.18.3 - 2023-04-12

### Fixed

- Registry table updates should work with columns that have spaces in names

## 2.18.2 - 2023-04-11

### Changed

- Improved Registry API `__str__` and `__repr__`

## 2.18.1 - 2023-04-08

### Fixed

- Registry API should work in an running asyncio event loop

## 2.18.0 - 2023-04-08

### Added

- A new API for interacting with Latch Registry

### Dependencies

- Added `gql` and `aiohttp` as dependencies

## 2.17.2 - 2023-04-07

### Fixed

- Prevent `latch cp` from hitting the s3 part limits which causes large
  file uploads to fail

## 2.17.1 - 2023-04-05

### Fixed

- Switched a dictionary union from `|=` notation to a manual for-loop to
  maintain support for Python 3.8.

## 2.17.0 - 2023-04-01

### Added

- Option to disable default bulk execution mechanism when an alternative (e.g. using a samplesheet parameter) is supported by the workflow itself

## 2.16.0 - 2023-04-01

### Added

- Verified Trim Galore adapter trimming workflow stub

## 2.15.1 - 2023-03-30

### Fixed

- Custom tasks with less than 32 cores receiving incorrect toleration

## 2.15.0 - 2023-03-29

### Added

- Verified MAFFT alignment workflow stub

## 2.14.2 - 2023-03-24

### Fixed

- Parameter flow forks should preserve the order of branches

## 2.14.1 - 2023-03-21

### Fixed

- `latch` commands which require authentication prompt user for token when no browser is present on machine

## 2.14.0 - 2023.03-18

### Added

- SampleSheet metadata to `LatchParameter` -- allows for importing samples from Registry

## 2.13.5 - 2023-02-21

### Fixed

- `latch register` ssh-keygen bug when `.latch` folder does not exist

## 2.13.4 - 2023-02-21

### Dependencies

- Upgrades lytekit to `0.14.9`

## 2.13.3 - 2023-02-21

### Fixed

- Docker template uses correct base image

## 2.13.2 - 2023-02-21

### Fixed

- Internal state file should be automatically created when running `latch register` and `latch develop`

### Added

- `latch init`: Docker in Docker template workflow
- `latch init`: Docker base image
- Small, medium, and large tasks use the [Sysbox runtime](https://github.com/nestybox/sysbox) to run Docker and other system software within task containers

## 2.13.1 - 2023-02-17

### Fixed

- Add latch/latch_cli/services/init/common to pypi release

## 2.13.0 - 2023-02-17

### Added

- The `latch dockerfile` command which auto-generates a Dockerfile from files in the workflow directory.
- The `latch init` command can use base images with hardware acceleration using the `--cuda` and the `--opencl` flags
- The `latch init` command does not populate the workflow directory with a Dockerfile by default
- The `latch init` command will populate the workflow directory with a Dockerfile if passed `--dockerfile`
- The `latch register` and `latch develop` commands auto-generate a dockerfile from files in the workflow directory if no Dockerfile is present
- Documentation for the auto-generated Dockerfile feature

### Fixed

- Quickstart tutorial is written factually
- Getting started docs are written factually

## 2.12.1 - 2023-02-08

### Added

- `latch develop` documentation updates

### Fixed

- `latch develop` throws error if user does not have rsync installed
- `pip install latch` installs the `watchfiles` package for `latch develop`

## 2.11.1 - 2023-01-25

### Fixed

- LatchDir initialized with local path initialized to Path object fails on upload

## 2.12.0 - 2023-02-06

### Added

- `latch develop` drops users directly into a shell in their docker environment. Local changes in the workflow directory and any subdirectories are automatically synced into the environment. Deleted local files are not deleted in the environment. However, any additions or modifications to files and directories are propagated.

### Removed

- latch develop no longer drops user into REPL with multiple options -- it goes straight to a shell.

## 2.11.1 - 2023-01-25

### Fixed

- LatchDir initialized with local path initialized to Path object fails on upload

## 2.11.0 - 2023-01-20

### Added

- Use best practices in `latch init` templates
  - `LatchOutputDir` used to indicate output location on Latch
  - Regex rules used to validate files
  - Splits tasks into files
  - Include empty template
  - Remove yaml metadata from docstring
  - Use messages in examples
  - Error handling
  - Add LICENSE file
  - Add README file
- Allow user to select template in GUI or pass flag
- Allow user to run `latch init .`

### Fixed

- LatchDir type transformer bug with Annotated types
  - LatchOutputDir is fixed

## 2.10.0 - 2023-01-14

### Added

- The `latch develop` command, and with it an ecosystem supporting local
  development and faster debugging.
- The `latch cp` command now displays a x number of files out of n indicator
  and displays which stage of the download is going on (network request to get
  presigned urls vs downloading blob data).
- A new error that is thrown when there is an inconsistency between a
  `LatchMetadata` object and its associated workflow's parameters.
- The function `get_secret` which allows users to reference secrets they've
  uploaded to the Latch platform from within a workflow.

### Deprecated

- The commands `latch rm`, `latch mkdir`, and `latch touch`.
- The operators `left_join`, `right_join`, `inner_join`, `outer_join`,
  `group_tuple`, `latch_filter`, and `combine`

### Removed

- Removed a broken SDK test (launching CRISPResso2)

### Fixed

- `requests` library given higher version lower bound to fix warning with one of its dependencies
- `lytekit` version updated to
  - pin `numpy` to version `1.22` (breaking changes in later versions of this library)
  - have better behavior when downloading directories during local development
  - force retry on connection closed on file uploads (POST requests more generally)
- `latch get-params` will escape class attribute names (representation of Enum
  type) if they are python keywords
- `latch preview` now requires a directory argument instead of a workflow name
  argument, and now behaves consistently with regular parameter interface
  generation.
- The crash reporter now prints stack traces of caught exceptions in the
  correct order
- `latch develop` now throws an error when run on a workflow that hasn't been
  registered yet.
- Reworked how internal configs are stored, eschewing a flat dictionary of API
  endpoints in favor of a nested dataclass. This removes a small class of
  potential mistakes arising from misspelling, and gives the benefit of IDE
  intellisense.
- Made both configs singletons.

## 2.10.1 - 2023-01-18

### Fixed

- Fixed issue with registering libraries containing nested imports used as
  subclasses (eg. `torch`)<|MERGE_RESOLUTION|>--- conflicted
+++ resolved
@@ -16,8 +16,7 @@
 
 # Latch SDK Changelog
 
-<<<<<<< HEAD
-## 2.22.2 - 2023-06-07
+## 2.22.5 - 2023-06-07
 
 ### Added
 
@@ -33,7 +32,7 @@
 ### Dependencies
 
 - Removed `awscli`, `uvloop`, and `prompt-toolkit` as they were unused.
-=======
+
 ## 2.22.4 - 2023-06-08
 
 ### Fixed
@@ -51,7 +50,6 @@
 ### Fixed
 
 - `workspace_id` failing when file is empty
->>>>>>> f13147f5
 
 ## 2.22.1 - 2023-06-05
 
