<!-- Based off of https://keepachangelog.com/en/1.0.0/ -->

<!--

Types of changes

    *Added* for new features.
    *Changed* for changes in existing functionality.
    *Dependencies* for changes in dependencies.
    *Deprecated* for soon-to-be removed features.
    *Removed* for now removed features.
    *Fixed* for any bug fixes.
    *Security* in case of vulnerabilities.

-->

# Latch SDK Changelog

## 2.40.3 - 2024-04-09

<<<<<<< HEAD
### Fixed

* Issue where functions that use `current_workspace` would break if called from an execution
* Issue where CLI commands that required an auth method would not print the correct error message if no auth was present
=======
* bump flytekit version to 0.15.5
>>>>>>> da5d7f82

## 2.40.2 - 2024-04-09

### Fixed

* latch register failing when using launchplans with file or directory types

## 2.40.1 - 2024-04-06

### Added

* add support for allocating task resources at runtime

## 2.40.0 - 2024-04-05

### Fixed

* latch commands default to the user's default workspace instead of personal workspace

## 2.39.7 - 2024-04-03

### Documentation

* latch cp
  + Commandline docstring states recursive default behavior.

## 2.39.6 - 2024-04-02

### Fixed

* latch sync
  + prints error when case other than local -> remote is attempted


## 2.39.4 - 2024-03-11

### Added

* Snakemake
  + Add `container_args` field in `EnvironmentConfig`

## 2.39.3 - 2024-03-07

### Fixed

* Snakemake
  + fix bug where two rules with the same input parameter name causes JIT step to fail


## 2.39.3 - 2024-03-05

### Fixed

* Fix bug where temporary SSH keys were getting added but not removed from the SSH Agent during workflow registration

## 2.39.2 - 2024-03-01

### Fixed

* Fix bug `LPath` resolves to parent node if path does not exist

### Deprecated

* `latch mkdir` command (replaced with `latch mkdirp`)
* `latch rm` command (replaced with `latch rmr`)
* `latch touch`
* `latch open`

## 2.39.1 - 2024-02-27

### Added

* add `LPath` support for uploading and copying to non-existent directories
* clear `LPath` cache after modification operations such as `rm` and `upload`

### Fixed

* skip symlinks that point to non-existent files when running `latch cp`

## 2.39.0 - 2024-02-21

### Added

* add `LPath` implementation
* add support for registering workflows without Latch metadata

## 2.38.9 - 2024-02-14

### Added

* Snakemake
  + add support for optional input parameters

## 2.38.8 - 2024-01-26

### Fixed

* Snakemake
  + fix bug in `ruleorder` directive caused by `block_content` monkey patch returning None

## 2.38.7 - 2024-01-26

### Fixed

* Snakemake
  + warn instead of error when config parameter type cannot be parsed in generate-metadata command

## 2.38.6 - 2024-01-26

### Added

* Snakemake
  + support for config files with nested file paths
  + GPU support for non-container tasks
  + Add `cores` field to SnakemakeMetadata object

## 2.38.5 - 2024-01-22

### Fixed

* Broken default in snakemake metadata which prevented registration of any workflow

## 2.38.4 - 2024-01-20

### Added

* Snakemake
  + update defaults for conda + containers to `False`

## 2.38.3 - 2024-01-19

### Added

* Snakemake
  + support for pulling images from private container registries
  + add config field for running tasks in conda and container environments

### Fixed

* Snakemake
  + fix regression in 2.38.2 that caused failure to resolve upstream nodes for target files

## 2.38.2 - 2024-01-17

### Added

* Snakemake
  + support for per-task containers in Snakemake workflow using the `container` directive

### Fixed

* Snakemake
  + add `_jit_register` suffix when resolving Snakemake workflow name for `latch develop`
  + use `variable_name_for_value` instead of `variable_name_for_file` when resolving upstream jobs for target files

## 2.38.1 - 2024-01-15

### Added

* The `--open` option to `latch register`, which if passed in, will open the workflow in the browser after successful registration

### Fixed

* Snakemake
  + remove `.latch` directory copy from Dockerfile generation to avoid unexpected file overrides
  + limit pulp package version to < 2.8 to fix snakemake import failure

## 2.38.0 - 2024-01-13

### Added

* The `latch exec` command to spawn a shell inside a running task.

## 2.37.1 - 2024-01-08

### Added

* Snakemake
  + support for `latch develop` for JIT workflow

### Fixed

* Snakemake
  + user input config overrides default config instead of merging
  + JIT workflow fails if the same keyword is used to define two different input parameters
  + fail to serialize `snakemake_data` when any params are defined as `pathlib.Path`

## 2.37.0 - 2023-12-11

### Added

* `rename_current_execution` function which allows programmatic execution renaming.

## 2.36.11 - 2023-11-28

### Added

* Snakemake
  + ability to cache snakemake tasks using the `--cache-tasks` option with `latch register`

### Changed

* Minor aesthetic enhancements to `latch workspace`
  + the currently active workspace is now marked
  + the current selection is marked with a `>` for enhanced readability on terminals with limited color support

## 2.36.10 - 2023-11-17

### Fixed

* Snakemake
  + bug in 2.36.9 where output directories would still fail to upload because of a missing `pathlib.Path` -> `str` conversion.

## 2.36.9 - 2023-11-16

### Fixed

* Snakemake
  + bug where a snakemake task would fail to upload output directories

## 2.36.8 - 2023-11-14

### Fixed

* Snakemake
  + bug where a snakemake workflow would only run successfully for the user who registered it

## 2.36.7 - 2023-11-13

### Added

* Snakemake
  + added best effort display name parsing for `generate-metadata`
  + tasks now upload their intermediate outputs for better debugging

### Fixed

* Snakemake
  + bug where `update_mapping` would iterate over the entirety of `/root`

## 2.36.6 - 2023-11-09

### Added

* Added ability to skip version check using an env variable

## 2.36.5 - 2023-11-08

### Fixed

* Bug in `latch login` where not having a token would prevent token generation

## 2.36.4 - 2023-10-25

### Added

* Added ability to get a pandas Dataframe from a registry table.
* Added `Multiselect` to `LatchAppearance`
* Snakemake
  + fixed case where config values would not be populated correctly in the JIT workflow

### Changed

* Better error messaging for both `latch cp` and `latch mv`.

## 2.36.3 - 2023-10-25

### Fixed

* Bug where Python 3.8 clients would crash due to a broken type annotation

## 2.36.2 - 2023-10-25

### Changed

* Snakemake
  + Log files are now marked as outputs - this enables rules to use logs of previous rules as inputs

## 2.36.1 - 2023-10-24

### Changed

* `latch mv` now supports glob patterns (with the same restrictions as `latch cp`)

## 2.36.0 - 2023-10-23

### Added

* `latch.registry.record.Record.get_table_id` method for querying the ID of the table containing a given registry record
* `latch.registry.table.Table.get_project_id` method for querying the ID of the project containing a given registry table

## 2.35.0 - 2023-10-21

### Added

* Snakemake
  + Remote register support
  + `download` field for file inputs
  + `config` field for file inputs
  + Blanket support for parameters of any type via the `SnakemakeParameter` class
  + Support for generating a `latch_metadata` directory from a `config.yaml` with `latch generate-metadata`
  + Support for default values for parameters

### Changed

* Snakemake
  + JIT register step no longer downloads input files by default
  + `latch_metadata` should now be a module (directory containing an `__init__.py` file), as opposed to just being a file

## 2.34.0 - 2023-10-04

### Added

* Snakemake
  + `directory` modifier for input / outputs
  + Support `temp` by removing from compiled rules. All files / directories are
  temporary because they are deleted at the end of each job on Latch.
  + `multiext` output modifier
  + `report` output modifier
  + `params` in rules

### Fixed

* Snakemake
  + Replace skipped rules with `Ellipsis`. Supports rules nested in conditionals where previously an empty block was produced.
  + Patched parser to generate compiled code for `workflow.include` calls Compiled workflow.include should carry `print_compilation` keyword (snakemake/snakemake#2469)
  + Detect use of `conda` keyword and install in image. This effectively supports wrapper/conda keywords.
  + `Iterable, Generator` cause issues as type hints when imported from `collections.abc` rather than `typing`

## 2.33.0 - 2023-09-29

### Added

* Add `latch sync` for synchronization from local to remote directories that only uploads modified content

## 2.32.8 - 2023-09-07

### Fixed

* Snakemake:
    - Better errors if `Snakefile` or `latch_metadata.py` file missing
    - Correct issues with snakemake example project

## 2.32.7 - 2023-09-07

### Fixed

* Snakemake:
    - `--snakemake` for `latch dockerfile` command to generate `Dockerfile` with
    necessary instructions

    - Snakemake example for `latch init`

## 2.32.6 - 2023-09-07

### Fixed

* A bug in `latch develop` where images for newly registered workflows could not be found.

## 2.32.5 - 2023-08-28

### Fixed

* Snakemake:
  + Ignore global ruleorder directive
  + Ignore temporary condition on output values

## 2.32.4 - 2023-08-28

### Fixed

* Fixed a bug in `latch ls` where `datetime.isoformat` was called on strings with timestamps (which is not supported on python < 3.11)

## 2.32.3 - 2023-08-26

### Fixed

* Snakemake issues
  + bounded snakemake versions to prevent compatibility issues that arise in later versions
  + small bugs in list json encoder
  + mishandled http issues.

## 2.32.2 - 2023-08-25

### Fixed

* Fixed `latch ls` to work with all latch URLs
* Fixed autocomplete bug where no completion results would be returned for longer paths

## 2.32.1 - 2023-08-24

### Fixed

* Corrected `dataclass` import and removed `multiprocessing` logging from `latch cp`.

## 2.32.0 - 2023-08-23

### Changed

* `latch cp` can now handle directories with up to `50k` objects

### Fixed

* Various vestigial bugs in `latch develop` that blocked certain users

## 2.31.1 - 2023-08-08

### Changed

* Any CLI command will now display a message if no authentication token is found

## 2.31.0 - 2023-07-28

### Changed

* `latch stop-pod` renamed to `latch pods stop`

## 2.30.0 - 2023-07-27

### Added

* Support for python 3.11

### Dependencies

* pinned `lytekit` to `v0.15.2` to remove numpy + pandas + pyarrow dependencies
* pinned `lytekitplugins-pods` to `v0.6.1` to remove dependency on numpy
* pinned `latch-sdk-gql` to `0.0.6` which supports 3.11
* pinned `latch-sdk-config` to `0.0.4` which supports 3.11

## 2.29.0 - 2023-07-26

### Added

* `stop-pod` command to the CLI. Allows the user to stop a pod in which the CLI resides or to stop a pod using its id.

## 2.28.0 - 2023-07-25

### Added

* Tasks explicitly request ephemeral storage
* `custom_task` and `custom_memory_optimized_task` allow selecting storage size
* `custom_memory_optimized_task` functionality merged into `custom_task`

### Deprecated

* `custom_memory_optimized_task`

## 2.27.4 - 2023-07-18

### Changed

* changed beta register implementation

## 2.27.3 - 2023-07-18

### Dependencies

* pinned `lytekit` to `v0.14.15` to bring in `marshmallow-enum` as a dependency.

## 2.27.2 - 2023-07-17

### Fixed

* fixed bug where `LatchFile`s/`LatchDir`s would provide `file://` URIs instead of Unix paths, which was causing errors in, e.g., calls to `open()`.

## 2.27.1 - 2023-07-15

### Fixed

* fixed bug where `LatchFile`s/`LatchDir`s wouldn't respect the workspace selected using `latch workspace`.

## 2.27.0 - 2023-07-15

### Added

* Added `.iterdir()` method to `LatchDir` to iterate through subdirectories

## 2.26.2 - 2023-07-11

### Fixed

* Fix unclosed file in `lytekit` upload code

## 2.26.1 - 2023-07-10

### Fixed

* LatchFiles accessed through registry are downloaded to a file with the same name as the file on latch

## 2.26.0 - 2023-07-07

### Changed

* Gated `latch develop` resource selection behind an environment variable due to its slow performance

### Dependencies

* Added back several dependencies to allow the old `latch develop` infrastructure to work properly.

## 2.25.2 - 2023-07-05

### Fixed

* Dockerfile generation uses `\` escaping: fixes bug in Conda and R template

## 2.25.1 - 2023-06-28

### Dependencies

* Upgraded `paramiko` dependency to `>=3.2.0` which fixes a `PKey` issue.

## 2.25.0 - 2023-06-28

### Changed

* `latch register` experimental features (2.24.xx) are now gated behind an environment variable, and by default we use the old (pre 2.24) register backend.

## 2.24.12 - 2023-06-27

### Dependencies

* Upgraded lytekit to version 0.14.13 to support uploading files up to 5 TiB from within a task

## 2.24.11 - 2023-06-27

### Fixed

* Internal bug in `latch register` which caused an API call to be made when not necessary, resulting in an irrelevant exception being thrown

## 2.24.10 - 2023-06-27

### Fixed

* Bug in `latch cp` upload path where URLs would be generated but files would not be uploaded

## 2.24.9 - 2023-06-27

### Changed

* Added client side rate limiting to `latch cp` upload API calls so as to not throttle our backend.

## 2.24.8 - 2023-06-27

### Fixed

* `latch register` provision timeout bug
* catch `KeyboardInterrupt`s during register provisioning
* updated `latch-base` image to fix docker-in-docker workflows which use the host machine's network interface

## 2.24.7 - 2023-06-26

### Fixed

* `latch develop` and `latch register` provision timeout increased to 30 minutes

## 2.24.6 - 2023-06-26

### Fixed

* `latch develop` and `latch register` SSH connections timeout on inactivity

## 2.24.5 - 2023-06-26

### Fixed

* Bug in `latch develop` where rsync would continually flood stdout with requests to confirm host key authenticity

## 2.24.3 - 2023-06-24

### Added

* Rename `--no-glob` option shorthand to `-G` for `latch cp`

### Fixed

* Bug in `latch register` where SSH connections were going stale

## 2.24.0 - 2023-06-23

### Added

* Glob support for latch cp
* latch cp autocomplete
* ability to choose task size in latch develop

### Changed

* Backend implementations of latch register and latch develop

## 2.23.5 - 2023-06-19

### Fixed

* Fix limits and imports

## 2.23.3 - 2023-06-19

### Added

* Memory optimized task type

## 2.23.2 - 2023-06-14

### Fixed

* Template generation bug in empty wfs

## 2.23.1 - 2023-06-12

### Fixed

* NFCore template using wrong Latch version

## 2.22.5 - 2023-06-10

### Added

* When a CLI command fails, metadata (`latch` version, current python, os info, etc) is printed.
* There is now a prompt on failure to generate a crash report. Previously reports were generated automatically which was slow and sometimes error-prone.

### Fixed

* Bugs that broke support for Python 3.8 users:
  + Fixed imports of `functools.cache`
  + Fixed `with` statements with multiple contexts

### Dependencies

* Removed unused packages
  + `awscli`
  + `uvloop`
  + `prompt-toolkit`

## 2.22.4 - 2023-06-08

### Fixed

* `catalogMultiCreateExperiments` instead of `catalogMultiUpsertExperiments` in registry API

## 2.22.3 - 2023-06-08

### Fixed

* `catalogMultiCreateProjects` instead of `catalogMultiUpsertProjects` in registry API

## 2.22.2 - 2023-06-08

### Fixed

* `workspace_id` failing when file is empty

## 2.22.1 - 2023-06-05

### Fixed

* `latch cp` failing when uploading a file into a directory without specifying the resulting filename.

## 2.22.0 - 2023-05-31

### Fixed

* `latch cp` occasionally throwing an error when finalizing uploads for directories.

### Added

* `latch cp` now supports remote -> remote copying (i.e. both source and destination are remote paths). This enables copying files across workspaces
* `latch mv` for moving remote files.

## 2.21.7 - 2023-05-29

### Fixed

* Semver violation related to removed `__init__.py` files. These will happen again in the future but a proper major release will be created, communicated, and marketed.

## 2.21.6 - 2023-05-29

### Dependencies

* Upgraded dependency `lytekit` to version `0.14.11`.

## 2.21.5 - 2023-05-29

### Fixed

* More imports in docker/NF-core template workflows have been updated to reflect the import changes outlined in the previous version.

## 2.21.4 - 2023-05-29

### Fixed

* Imports in docker/NF-core template workflows have been updated to reflect the import changes outlined in the previous version.

## 2.21.3 - 2023-05-26

### Added

* NFCore example workflow

### Changed

* Replace docker example workflow with blastp
* Docker image selection when creating an empty workflow
* Workflow Name, Author Name prompts when creating an empty workflow

* `latch cp` has been rewritten and now allows for latch paths of the form
  + `latch:///a/b/c`
  + `latch://xxx.account/a/b/c` where `xxx` is the account ID
  + `latch://shared.xxx.account/a/b/c`
  + `latch://shared/a/b/c`
  + `latch://mount/a/b/c`
  + `latch://xxx.node` where `xxx` is the data ID (viewable in Latch Console)

### Removed

* Unnecessary imports in `__init__.py` files have been removed. Statements like `from latch.types import LatchFile` will no longer work, and such objects should be imported from their defining files instead (in this example, the correct import is `from latch.types.file import LatchFile`)

## 2.19.11 - 2023-05-16

### Fixed

* Revert an undocumented change that caused custom task settings to not work

## 2.19.10 - 2023-05-16

### Fixed

* Typo in `latch init` R template

## 2.19.9 - 2023-05-12

### Fixed

* `latch cp` should automatically detect file content type

## 2.19.8 - 2023-05-11

### Fixed

* Registry API crashes when resolving paths if `~/.latch/workspace` does not exist

## 2.19.7 - 2023-05-09

### Added

* `latch register` will ask for confirmation unless `--yes` is provided on the command line

### Changed

* `latch register --remote` is now the default. Use `--no-remote` to build the workflow image locally

### Fixed

* `latch register --remote` will no longer ask for host key fingerprint verification

## 2.19.6 - 2023-05-08

### Fixed

* Registry APIs should properly resolve files when using workspaces instead of always using the signer account

## 2.19.5 - 2023-05-06

### Fixed

* `latch workspace` options should be ordered alphabetically

## 2.19.4 - 2023-05-04

### Fixed

* Conda template registration issue and run in correct environment issue
# Latch SDK Changelog

## 2.19.3 - 2023-04-26

### Fixed

* Tasks stuck initializing on nodes that ran multiple tasks before

## 2.19.2 - 2023-04-24

### Dependencies

* Upgrades lytekit to `0.14.10`

## 2.19.1 - 2023-04-21

### Changed

* `latch cp` now has a progress bar for downloads (previously they only showed for uploads)

## 2.19.0 - 2023-04-14

### Added

* Functions for creating/deleting Projects and Tables, and creating Table columns in the Registry API

## 2.18.3 - 2023-04-12

### Fixed

* Registry table updates should work with columns that have spaces in names

## 2.18.2 - 2023-04-11

### Changed

* Improved Registry API `__str__` and `__repr__`

## 2.18.1 - 2023-04-08

### Fixed

* Registry API should work in an running asyncio event loop

## 2.18.0 - 2023-04-08

### Added

* A new API for interacting with Latch Registry

### Dependencies

* Added `gql` and `aiohttp` as dependencies

## 2.17.2 - 2023-04-07

### Fixed

* Prevent `latch cp` from hitting the s3 part limits which causes large
  file uploads to fail

## 2.17.1 - 2023-04-05

### Fixed

* Switched a dictionary union from `|=` notation to a manual for-loop to
  maintain support for Python 3.8.

## 2.17.0 - 2023-04-01

### Added

* Option to disable default bulk execution mechanism when an alternative (e.g. using a samplesheet parameter) is supported by the workflow itself

## 2.16.0 - 2023-04-01

### Added

* Verified Trim Galore adapter trimming workflow stub

## 2.15.1 - 2023-03-30

### Fixed

* Custom tasks with less than 32 cores receiving incorrect toleration

## 2.15.0 - 2023-03-29

### Added

* Verified MAFFT alignment workflow stub

## 2.14.2 - 2023-03-24

### Fixed

* Parameter flow forks should preserve the order of branches

## 2.14.1 - 2023-03-21

### Fixed

* `latch` commands which require authentication prompt user for token when no browser is present on machine

## 2.14.0 - 2023.03-18

### Added

* SampleSheet metadata to `LatchParameter` -- allows for importing samples from Registry

## 2.13.5 - 2023-02-21

### Fixed

* `latch register` ssh-keygen bug when `.latch` folder does not exist

## 2.13.4 - 2023-02-21

### Dependencies

* Upgrades lytekit to `0.14.9`

## 2.13.3 - 2023-02-21

### Fixed

* Docker template uses correct base image

## 2.13.2 - 2023-02-21

### Fixed

* Internal state file should be automatically created when running `latch register` and `latch develop`

### Added

* `latch init`: Docker in Docker template workflow
* `latch init`: Docker base image
* Small, medium, and large tasks use the [Sysbox runtime](https://github.com/nestybox/sysbox) to run Docker and other system software within task containers

## 2.13.1 - 2023-02-17

### Fixed

* Add latch/latch_cli/services/init/common to pypi release

## 2.13.0 - 2023-02-17

### Added

* The `latch dockerfile` command which auto-generates a Dockerfile from files in the workflow directory.
* The `latch init` command can use base images with hardware acceleration using the `--cuda` and the `--opencl` flags
* The `latch init` command does not populate the workflow directory with a Dockerfile by default
* The `latch init` command will populate the workflow directory with a Dockerfile if passed `--dockerfile`
* The `latch register` and `latch develop` commands auto-generate a dockerfile from files in the workflow directory if no Dockerfile is present
* Documentation for the auto-generated Dockerfile feature

### Fixed

* Quickstart tutorial is written factually
* Getting started docs are written factually

## 2.12.1 - 2023-02-08

### Added

* `latch develop` documentation updates

### Fixed

* `latch develop` throws error if user does not have rsync installed
* `pip install latch` installs the `watchfiles` package for `latch develop`

## 2.11.1 - 2023-01-25

### Fixed

* LatchDir initialized with local path initialized to Path object fails on upload

## 2.12.0 - 2023-02-06

### Added

* `latch develop` drops users directly into a shell in their docker environment. Local changes in the workflow directory and any subdirectories are automatically synced into the environment. Deleted local files are not deleted in the environment. However, any additions or modifications to files and directories are propagated.

### Removed

* latch develop no longer drops user into REPL with multiple options -- it goes straight to a shell.

## 2.11.1 - 2023-01-25

### Fixed

* LatchDir initialized with local path initialized to Path object fails on upload

## 2.11.0 - 2023-01-20

### Added

* Use best practices in `latch init` templates
  + `LatchOutputDir` used to indicate output location on Latch
  + Regex rules used to validate files
  + Splits tasks into files
  + Include empty template
  + Remove yaml metadata from docstring
  + Use messages in examples
  + Error handling
  + Add LICENSE file
  + Add README file
* Allow user to select template in GUI or pass flag
* Allow user to run `latch init .`

### Fixed

* LatchDir type transformer bug with Annotated types
  + LatchOutputDir is fixed

## 2.10.0 - 2023-01-14

### Added

* The `latch develop` command, and with it an ecosystem supporting local
  development and faster debugging.
* The `latch cp` command now displays a x number of files out of n indicator
  and displays which stage of the download is going on (network request to get
  presigned urls vs downloading blob data).
* A new error that is thrown when there is an inconsistency between a
`LatchMetadata` object and its associated workflow's parameters.
* The function `get_secret` which allows users to reference secrets they've
  uploaded to the Latch platform from within a workflow.

### Deprecated

* The commands
  + `latch rm`,
  + `latch mkdir`, and
  + `latch touch`.
* The operators
  + `left_join`,
  + `right_join`,
  + `inner_join`,
  + `outer_join`,
  + `group_tuple`,
  + `latch_filter`, and
  + `combine`.

### Removed

* Removed a broken SDK test (launching CRISPResso2)

### Fixed

* `requests` library given higher version lower bound to fix warning with one of its dependencies
* `lytekit` version updated to
  + pin `numpy` to version `1.22` (breaking changes in later versions of this library)
  + have better behavior when downloading directories during local development
  + force retry on connection closed on file uploads (POST requests more generally)
* `latch get-params` will escape class attribute names (representation of Enum
  type) if they are python keywords
* `latch preview` now requires a directory argument instead of a workflow name
  argument, and now behaves consistently with regular parameter interface
  generation.
* The crash reporter now prints stack traces of caught exceptions in the
  correct order
* `latch develop` now throws an error when run on a workflow that hasn't been
  registered yet.
* Reworked how internal configs are stored, eschewing a flat dictionary of API
  endpoints in favor of a nested dataclass. This removes a small class of
  potential mistakes arising from misspelling, and gives the benefit of IDE
  intellisense.
* Made both configs singletons.

## 2.10.1 - 2023-01-18

### Fixed

* Fixed issue with registering libraries containing nested imports used as
  subclasses (eg. `torch` )<|MERGE_RESOLUTION|>--- conflicted
+++ resolved
@@ -16,16 +16,16 @@
 
 # Latch SDK Changelog
 
-## 2.40.3 - 2024-04-09
-
-<<<<<<< HEAD
+## 2.40.4 - 2024-04-09
+
 ### Fixed
 
 * Issue where functions that use `current_workspace` would break if called from an execution
 * Issue where CLI commands that required an auth method would not print the correct error message if no auth was present
-=======
+
+## 2.40.3 - 2024-04-09
+
 * bump flytekit version to 0.15.5
->>>>>>> da5d7f82
 
 ## 2.40.2 - 2024-04-09
 
