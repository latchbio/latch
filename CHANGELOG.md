<!-- Based off of https://keepachangelog.com/en/1.0.0/ -->

<!--

Types of changes

    *Added* for new features.
    *Changed* for changes in existing functionality.
    *Dependencies* for changes in dependencies.
    *Deprecated* for soon-to-be removed features.
    *Removed* for now removed features.
    *Fixed* for any bug fixes.
    *Security* in case of vulnerabilities.

-->

# Latch SDK Changelog

<<<<<<< HEAD
## 2.33.0 - 2023-10-04

### Added

* `directory` modifier for input / outputs
* Support `temp` by removing from compiled rules. All files / directories are
temporary because they are deleted at the end of each job on Latch.
* `multiext` output modifier
* `report` output modifier
* `params` in rules

### Fixed

* Replace skipped rules with `Ellipsis`. Supports rules nested in conditionals where previously an empty block was produced.
* Patched parser to generate compiled code for `workflow.include` calls Compiled workflow.include should carry `print_compilation` keyword (snakemake/snakemake#2469)
* Detect use of `conda` keyword and install in image. This effectively supports wrapper/conda keywords.
* `Iterable, Generator` cause issues as type hints when imported from `collections.abc` rather than `typing`
=======
## 2.33.0 - 2023-09-29

### Added

* Add `latch sync` for synchronization from local to remote directories that only uploads modified content
>>>>>>> 9b1547e0

## 2.32.8 - 2023-09-07

### Fixed

* Snakemake:
    * Better errors if `Snakefile` or `latch_metadata.py` file missing
    * Correct issues with snakemake example project

## 2.32.7 - 2023-09-07

### Fixed

* Snakemake:
    * `--snakemake` for `latch dockerfile` command to generate `Dockerfile` with
    necessary instructions
    * Snakemake example for `latch init`

## 2.32.6 - 2023-09-07

### Fixed

* A bug in `latch develop` where images for newly registered workflows could not be found.

## 2.32.5 - 2023-08-28

### Fixed

* Snakemake:
  + Ignore global ruleorder directive
  + Ignore temporary condition on output values

## 2.32.4 - 2023-08-28

### Fixed

* Fixed a bug in `latch ls` where `datetime.isoformat` was called on strings with timestamps (which is not supported on python < 3.11)

## 2.32.3 - 2023-08-26

### Fixed

* Snakemake issues
  + bounded snakemake versions to prevent compatibility issues that arise in later versions
  + small bugs in list json encoder
  + mishandled http issues.

## 2.32.2 - 2023-08-25

### Fixed

* Fixed `latch ls` to work with all latch URLs
* Fixed autocomplete bug where no completion results would be returned for longer paths

## 2.32.1 - 2023-08-24

### Fixed

* Corrected `dataclass` import and removed `multiprocessing` logging from `latch cp`.

## 2.32.0 - 2023-08-23

### Changed

* `latch cp` can now handle directories with up to `50k` objects

### Fixed

* Various vestigial bugs in `latch develop` that blocked certain users

## 2.31.1 - 2023-08-08

### Changed

* Any CLI command will now display a message if no authentication token is found

## 2.31.0 - 2023-07-28

### Changed

* `latch stop-pod` renamed to `latch pods stop`

## 2.30.0 - 2023-07-27

### Added

* Support for python 3.11

### Dependencies

* pinned `lytekit` to `v0.15.2` to remove numpy + pandas + pyarrow dependencies
* pinned `lytekitplugins-pods` to `v0.6.1` to remove dependency on numpy
* pinned `latch-sdk-gql` to `0.0.6` which supports 3.11
* pinned `latch-sdk-config` to `0.0.4` which supports 3.11

## 2.29.0 - 2023-07-26

### Added

* `stop-pod` command to the CLI. Allows the user to stop a pod in which the CLI resides or to stop a pod using its id.

## 2.28.0 - 2023-07-25

### Added

* Tasks explicitly request ephemeral storage
* `custom_task` and `custom_memory_optimized_task` allow selecting storage size
* `custom_memory_optimized_task` functionality merged into `custom_task`

### Deprecated

* `custom_memory_optimized_task`

## 2.27.4 - 2023-07-18

### Changed

* changed beta register implementation

## 2.27.3 - 2023-07-18

### Dependencies

* pinned `lytekit` to `v0.14.15` to bring in `marshmallow-enum` as a dependency.

## 2.27.2 - 2023-07-17

### Fixed

* fixed bug where `LatchFile`s/`LatchDir`s would provide `file://` URIs instead of Unix paths, which was causing errors in, e.g., calls to `open()`.

## 2.27.1 - 2023-07-15

### Fixed

* fixed bug where `LatchFile`s/`LatchDir`s wouldn't respect the workspace selected using `latch workspace`.

## 2.27.0 - 2023-07-15

### Added

* Added `.iterdir()` method to `LatchDir` to iterate through subdirectories

## 2.26.2 - 2023-07-11

### Fixed

* Fix unclosed file in `lytekit` upload code

## 2.26.1 - 2023-07-10

### Fixed

* LatchFiles accessed through registry are downloaded to a file with the same name as the file on latch

## 2.26.0 - 2023-07-07

### Changed

* Gated `latch develop` resource selection behind an environment variable due to its slow performance

### Dependencies

* Added back several dependencies to allow the old `latch develop` infrastructure to work properly.

## 2.25.2 - 2023-07-05

### Fixed

* Dockerfile generation uses `\` escaping: fixes bug in Conda and R template

## 2.25.1 - 2023-06-28

### Dependencies

* Upgraded `paramiko` dependency to `>=3.2.0` which fixes a `PKey` issue.

## 2.25.0 - 2023-06-28

### Changed

* `latch register` experimental features (2.24.xx) are now gated behind an environment variable, and by default we use the old (pre 2.24) register backend.

## 2.24.12 - 2023-06-27

### Dependencies

* Upgraded lytekit to version 0.14.13 to support uploading files up to 5 TiB from within a task

## 2.24.11 - 2023-06-27

### Fixed

* Internal bug in `latch register` which caused an API call to be made when not necessary, resulting in an irrelevant exception being thrown

## 2.24.10 - 2023-06-27

### Fixed

* Bug in `latch cp` upload path where URLs would be generated but files would not be uploaded

## 2.24.9 - 2023-06-27

### Changed

* Added client side rate limiting to `latch cp` upload API calls so as to not throttle our backend.

## 2.24.8 - 2023-06-27

### Fixed

* `latch register` provision timeout bug
* catch `KeyboardInterrupt`s during register provisioning
* updated `latch-base` image to fix docker-in-docker workflows which use the host machine's network interface

## 2.24.7 - 2023-06-26

### Fixed

* `latch develop` and `latch register` provision timeout increased to 30 minutes

## 2.24.6 - 2023-06-26

### Fixed

* `latch develop` and `latch register` SSH connections timeout on inactivity

## 2.24.5 - 2023-06-26

### Fixed

* Bug in `latch develop` where rsync would continually flood stdout with requests to confirm host key authenticity

## 2.24.3 - 2023-06-24

### Added

* Rename `--no-glob` option shorthand to `-G` for `latch cp`

### Fixed

* Bug in `latch register` where SSH connections were going stale

## 2.24.0 - 2023-06-23

### Added

* Glob support for latch cp
* latch cp autocomplete
* ability to choose task size in latch develop

### Changed

* Backend implementations of latch register and latch develop

## 2.23.5 - 2023-06-19

### Fixed

* Fix limits and imports

## 2.23.3 - 2023-06-19

### Added

* Memory optimized task type

## 2.23.2 - 2023-06-14

### Fixed

* Template generation bug in empty wfs

## 2.23.1 - 2023-06-12

### Fixed

* NFCore template using wrong Latch version

## 2.22.5 - 2023-06-10

### Added

* When a CLI command fails, metadata (`latch` version, current python, os info, etc) is printed.
* There is now a prompt on failure to generate a crash report. Previously reports were generated automatically which was slow and sometimes error-prone.

### Fixed

* Bugs that broke support for Python 3.8 users:
  + Fixed imports of `functools.cache`
  + Fixed `with` statements with multiple contexts

### Dependencies

* Removed unused packages
  + `awscli`
  + `uvloop`
  + `prompt-toolkit`

## 2.22.4 - 2023-06-08

### Fixed

* `catalogMultiCreateExperiments` instead of `catalogMultiUpsertExperiments` in registry API

## 2.22.3 - 2023-06-08

### Fixed

* `catalogMultiCreateProjects` instead of `catalogMultiUpsertProjects` in registry API

## 2.22.2 - 2023-06-08

### Fixed

* `workspace_id` failing when file is empty

## 2.22.1 - 2023-06-05

### Fixed

* `latch cp` failing when uploading a file into a directory without specifying the resulting filename.

## 2.22.0 - 2023-05-31

### Fixed

* `latch cp` occasionally throwing an error when finalizing uploads for directories.

### Added

* `latch cp` now supports remote -> remote copying (i.e. both source and destination are remote paths). This enables copying files across workspaces
* `latch mv` for moving remote files.

## 2.21.7 - 2023-05-29

### Fixed

* Semver violation related to removed `__init__.py` files. These will happen again in the future but a proper major release will be created, communicated, and marketed.

## 2.21.6 - 2023-05-29

### Dependencies

* Upgraded dependency `lytekit` to version `0.14.11`.

## 2.21.5 - 2023-05-29

### Fixed

* More imports in docker/NF-core template workflows have been updated to reflect the import changes outlined in the previous version.

## 2.21.4 - 2023-05-29

### Fixed

* Imports in docker/NF-core template workflows have been updated to reflect the import changes outlined in the previous version.

## 2.21.3 - 2023-05-26

### Added

* NFCore example workflow

### Changed

* Replace docker example workflow with blastp
* Docker image selection when creating an empty workflow
* Workflow Name, Author Name prompts when creating an empty workflow

* `latch cp` has been rewritten and now allows for latch paths of the form
  + `latch:///a/b/c`
  + `latch://xxx.account/a/b/c` where `xxx` is the account ID
  + `latch://shared.xxx.account/a/b/c`
  + `latch://shared/a/b/c`
  + `latch://mount/a/b/c`
  + `latch://xxx.node` where `xxx` is the data ID (viewable in Latch Console)

### Removed

* Unnecessary imports in `__init__.py` files have been removed. Statements like `from latch.types import LatchFile` will no longer work, and such objects should be imported from their defining files instead (in this example, the correct import is `from latch.types.file import LatchFile`)

## 2.19.11 - 2023-05-16

### Fixed

* Revert an undocumented change that caused custom task settings to not work

## 2.19.10 - 2023-05-16

### Fixed

* Typo in `latch init` R template

## 2.19.9 - 2023-05-12

### Fixed

* `latch cp` should automatically detect file content type

## 2.19.8 - 2023-05-11

### Fixed

* Registry API crashes when resolving paths if `~/.latch/workspace` does not exist

## 2.19.7 - 2023-05-09

### Added

* `latch register` will ask for confirmation unless `--yes` is provided on the command line

### Changed

* `latch register --remote` is now the default. Use `--no-remote` to build the workflow image locally

### Fixed

* `latch register --remote` will no longer ask for host key fingerprint verification

## 2.19.6 - 2023-05-08

### Fixed

* Registry APIs should properly resolve files when using workspaces instead of always using the signer account

## 2.19.5 - 2023-05-06

### Fixed

* `latch workspace` options should be ordered alphabetically

## 2.19.4 - 2023-05-04

### Fixed

* Conda template registration issue and run in correct environment issue
# Latch SDK Changelog

## 2.19.3 - 2023-04-26

### Fixed

* Tasks stuck initializing on nodes that ran multiple tasks before

## 2.19.2 - 2023-04-24

### Dependencies

* Upgrades lytekit to `0.14.10`

## 2.19.1 - 2023-04-21

### Changed

* `latch cp` now has a progress bar for downloads (previously they only showed for uploads)

## 2.19.0 - 2023-04-14

### Added

* Functions for creating/deleting Projects and Tables, and creating Table columns in the Registry API

## 2.18.3 - 2023-04-12

### Fixed

* Registry table updates should work with columns that have spaces in names

## 2.18.2 - 2023-04-11

### Changed

* Improved Registry API `__str__` and `__repr__`

## 2.18.1 - 2023-04-08

### Fixed

* Registry API should work in an running asyncio event loop

## 2.18.0 - 2023-04-08

### Added

* A new API for interacting with Latch Registry

### Dependencies

* Added `gql` and `aiohttp` as dependencies

## 2.17.2 - 2023-04-07

### Fixed

* Prevent `latch cp` from hitting the s3 part limits which causes large
  file uploads to fail

## 2.17.1 - 2023-04-05

### Fixed

* Switched a dictionary union from `|=` notation to a manual for-loop to
  maintain support for Python 3.8.

## 2.17.0 - 2023-04-01

### Added

* Option to disable default bulk execution mechanism when an alternative (e.g. using a samplesheet parameter) is supported by the workflow itself

## 2.16.0 - 2023-04-01

### Added

* Verified Trim Galore adapter trimming workflow stub

## 2.15.1 - 2023-03-30

### Fixed

* Custom tasks with less than 32 cores receiving incorrect toleration

## 2.15.0 - 2023-03-29

### Added

* Verified MAFFT alignment workflow stub

## 2.14.2 - 2023-03-24

### Fixed

* Parameter flow forks should preserve the order of branches

## 2.14.1 - 2023-03-21

### Fixed

* `latch` commands which require authentication prompt user for token when no browser is present on machine

## 2.14.0 - 2023.03-18

### Added

* SampleSheet metadata to `LatchParameter` -- allows for importing samples from Registry

## 2.13.5 - 2023-02-21

### Fixed

* `latch register` ssh-keygen bug when `.latch` folder does not exist

## 2.13.4 - 2023-02-21

### Dependencies

* Upgrades lytekit to `0.14.9`

## 2.13.3 - 2023-02-21

### Fixed

* Docker template uses correct base image

## 2.13.2 - 2023-02-21

### Fixed

* Internal state file should be automatically created when running `latch register` and `latch develop`

### Added

* `latch init`: Docker in Docker template workflow
* `latch init`: Docker base image
* Small, medium, and large tasks use the [Sysbox runtime](https://github.com/nestybox/sysbox) to run Docker and other system software within task containers

## 2.13.1 - 2023-02-17

### Fixed

* Add latch/latch_cli/services/init/common to pypi release

## 2.13.0 - 2023-02-17

### Added

* The `latch dockerfile` command which auto-generates a Dockerfile from files in the workflow directory.
* The `latch init` command can use base images with hardware acceleration using the `--cuda` and the `--opencl` flags
* The `latch init` command does not populate the workflow directory with a Dockerfile by default
* The `latch init` command will populate the workflow directory with a Dockerfile if passed `--dockerfile`
* The `latch register` and `latch develop` commands auto-generate a dockerfile from files in the workflow directory if no Dockerfile is present
* Documentation for the auto-generated Dockerfile feature

### Fixed

* Quickstart tutorial is written factually
* Getting started docs are written factually

## 2.12.1 - 2023-02-08

### Added

* `latch develop` documentation updates

### Fixed

* `latch develop` throws error if user does not have rsync installed
* `pip install latch` installs the `watchfiles` package for `latch develop`

## 2.11.1 - 2023-01-25

### Fixed

* LatchDir initialized with local path initialized to Path object fails on upload

## 2.12.0 - 2023-02-06

### Added

* `latch develop` drops users directly into a shell in their docker environment. Local changes in the workflow directory and any subdirectories are automatically synced into the environment. Deleted local files are not deleted in the environment. However, any additions or modifications to files and directories are propagated.

### Removed

* latch develop no longer drops user into REPL with multiple options -- it goes straight to a shell.

## 2.11.1 - 2023-01-25

### Fixed

* LatchDir initialized with local path initialized to Path object fails on upload

## 2.11.0 - 2023-01-20

### Added

* Use best practices in `latch init` templates
  + `LatchOutputDir` used to indicate output location on Latch
  + Regex rules used to validate files
  + Splits tasks into files
  + Include empty template
  + Remove yaml metadata from docstring
  + Use messages in examples
  + Error handling
  + Add LICENSE file
  + Add README file
* Allow user to select template in GUI or pass flag
* Allow user to run `latch init .`

### Fixed

* LatchDir type transformer bug with Annotated types
  + LatchOutputDir is fixed

## 2.10.0 - 2023-01-14

### Added

* The `latch develop` command, and with it an ecosystem supporting local
  development and faster debugging.
* The `latch cp` command now displays a x number of files out of n indicator
  and displays which stage of the download is going on (network request to get
  presigned urls vs downloading blob data).
* A new error that is thrown when there is an inconsistency between a
`LatchMetadata` object and its associated workflow's parameters.
* The function `get_secret` which allows users to reference secrets they've
  uploaded to the Latch platform from within a workflow.

### Deprecated

* The commands
  + `latch rm`, 
  + `latch mkdir`, and
  + `latch touch`.
* The operators
  + `left_join`, 
  + `right_join`, 
  + `inner_join`, 
  + `outer_join`, 
  + `group_tuple`, 
  + `latch_filter`, and
  + `combine`.

### Removed

* Removed a broken SDK test (launching CRISPResso2)

### Fixed

* `requests` library given higher version lower bound to fix warning with one of its dependencies
* `lytekit` version updated to
  + pin `numpy` to version `1.22` (breaking changes in later versions of this library)
  + have better behavior when downloading directories during local development
  + force retry on connection closed on file uploads (POST requests more generally)
* `latch get-params` will escape class attribute names (representation of Enum
  type) if they are python keywords
* `latch preview` now requires a directory argument instead of a workflow name
  argument, and now behaves consistently with regular parameter interface
  generation.
* The crash reporter now prints stack traces of caught exceptions in the
  correct order
* `latch develop` now throws an error when run on a workflow that hasn't been
  registered yet.
* Reworked how internal configs are stored, eschewing a flat dictionary of API
  endpoints in favor of a nested dataclass. This removes a small class of
  potential mistakes arising from misspelling, and gives the benefit of IDE
  intellisense.
* Made both configs singletons.

## 2.10.1 - 2023-01-18

### Fixed

* Fixed issue with registering libraries containing nested imports used as
  subclasses (eg. `torch` )<|MERGE_RESOLUTION|>--- conflicted
+++ resolved
@@ -16,8 +16,7 @@
 
 # Latch SDK Changelog
 
-<<<<<<< HEAD
-## 2.33.0 - 2023-10-04
+## 2.34.0 - 2023-10-04
 
 ### Added
 
@@ -34,13 +33,12 @@
 * Patched parser to generate compiled code for `workflow.include` calls Compiled workflow.include should carry `print_compilation` keyword (snakemake/snakemake#2469)
 * Detect use of `conda` keyword and install in image. This effectively supports wrapper/conda keywords.
 * `Iterable, Generator` cause issues as type hints when imported from `collections.abc` rather than `typing`
-=======
+
 ## 2.33.0 - 2023-09-29
 
 ### Added
 
 * Add `latch sync` for synchronization from local to remote directories that only uploads modified content
->>>>>>> 9b1547e0
 
 ## 2.32.8 - 2023-09-07
 
