<!-- Based off of https://keepachangelog.com/en/1.0.0/ -->

<!--

Types of changes

    *Added* for new features.
    *Changed* for changes in existing functionality.
    *Dependencies* for changes in dependencies.
    *Deprecated* for soon-to-be removed features.
    *Removed* for now removed features.
    *Fixed* for any bug fixes.
    *Security* in case of vulnerabilities.

-->

# Latch SDK Changelog

<<<<<<< HEAD
## 2.52.0 - 2024-08-29
=======
## 2.52.2 - 2024-09-04
>>>>>>> ccf81b83

### Changed

* Nextflow
<<<<<<< HEAD
  - Update `nextflow` base image to version `v2.0.0`
=======
  - Update `nextflow` base image to version `v1.1.8`

## 2.52.1 - 2024-08-30

### Fixed

* Move tty and termios imports to enable `latch cp` on Windows

## 2.52.0 - 2024-08-30

### Fixed

* Make `latch cp` work on Windows without WSL
>>>>>>> ccf81b83

## 2.51.2 - 2024-08-27

### Fixed

* Bump lytekit version to fix download of empty files

## 2.51.1 - 2024-08-21

### Fixed

* Remove caching from `tinyrequests` module

## 2.51.0 - 2024-08-16

### Added

* New task annotations for V100 GPU enabled nodes
  * `@v100_x1_task`: 1 V100 GPU
  * `@v100_x4_task`: 4 V100 GPUs
  * `@v100_x8_task`: 8 V100 GPUs

## 2.50.6 - 2024-08-15

### Added

* The `--chunk-size-mib` to `latch cp` which allows users to configure the chunk size of uploads

### Changed

* Lower the default chunk size for `latch cp` to `64 MiB`
* `latch cp` now reuses connections for speed

## 2.50.5 - 2024-08-12

### Fixed

* Fix a bug where GPU template selection wouldn't happen correctly in `latch init`

## 2.50.4 - 2024-08-09

### Changed

* Nextflow
  - Update `nextflow` base image to version `v1.1.7`

## 2.50.3 - 2024-08-08

### Fixed

* Nextflow
  - Normalize result paths before publishing results

## 2.50.2 - 2024-08-07

### Dependencies

* lytekit `0.15.10` -> `0.15.11` which parallelizes file downloads from Latch Data

## 2.50.1 - 2024-08-05

### Added

* Nextflow
  - Report workdir size on workflow completion

## 2.50.0 - 2024-08-02

### Added

* Add git commit information to version string if exists

## 2.49.10 - 2024-08-02

### Fixed

* Pin `cryptography` to remove warning messages when importing paramiko

## 2.49.9 - 2024-08-01

### Fixed

* Better error messages when using `latch exec` on a task that is not yet running

## 2.49.8 - 2024-07-29

### Fixed

* Nextflow
  - Indentation error in samplesheet constructor function call

## 2.49.7 - 2024-07-26

### Changed

* Nextflow
  - Cleanup Nextflow logging
  - Update `nextflow` base image to version `v1.1.6`

## 2.49.6 - 2024-07-23

### Added

* Ability to publish results to be displayed on executions `Results` page

## 2.49.5 - 2024-07-20

### Added

* Add `--cores` parameter to `latch cp`

## 2.49.4 - 2024-07-19

### Added

* `allowed_tables` argument to `LatchParameter` to constrain the set of registry tables selectable from a samplesheet parameter

## 2.49.3 - 2024-07-19

### Added

* Ability to override the target workspace for registration using the `LATCH_WORKSPACE` env variable.

## 2.49.2 - 2024-07-18

### Added

* Nextflow
  - Make EFS storage period configurable

## 2.49.1 - 2024-07-17

### Fixed

* `latch cp` bug where directories containing symlinks would hang and not complete uploading

## 2.49.0 - 2024-07-17

### Changed

* Nextflow
  - Update `nextflow` base image to version `v1.1.5`

## 2.48.9 - 2024-07-16

### Added

* Nextflow
  - Make execution profile configurable via UI

## 2.48.8 - 2024-07-12

### Changed

* Nextflow
  - Update `nextflow` base image to version `v1.1.4`

## 2.48.7 - 2024-07-11

### Fixed

* Sync
  - Update objects with no ingress event

## 2.48.4 - 2024-07-10

### Added

* Sync
  - Add option for number of cores

## 2.48.3 - 2024-07-08

### Added

* Snakemake
  - Don't throw an exception on `subprocess.CalledProcessError`, `sys.exit(1)` instead to avoid polluting stdout with a traceback

### Dependencies

* lytekit `0.15.9` -> `0.15.10` which removes unnecessary prints in exception wrappers

## 2.48.2 - 2024-07-06

### Added

* Nextflow
  - ignore `.git` directory when copying /root to workdir


## 2.48.1 - 2024-07-05

### Added

* Nextflow
  - use nextflow dockerfile instead of downloading the binary directly

## 2.48.0 - 2024-07-03

### Added

* Nextflow
  - bump nf runtime version to 1.1.3

## 2.47.9 - 2024-07-02

### Dependencies

* Use `lytekit==0.15.9` which includes retries for file downloads

## 2.47.8 - 2024-06-29

### Fixed

* latch sync upload in parallel
* latch sync missing normalize_path call
* latch sync cosmetic path display extra slash

## 2.47.7 - 2024-06-28

### Fixed

* Timeout in tinyrequestst

## 2.47.6 - 2024-06-27

### Fixed

* Snakemake + Nextflow
  - fix about page file validation

## 2.47.5 - 2024-06-26

### Fixed

* Nextflow
  - remove `storage_gib` parameter from pvc provisioning request

## 2.47.4 - 2024-06-25

### Added

* Nextflow
  - bump nf runtime version to 1.1.1

## 2.47.3 - 2024-06-25

### Added

* Nextflow
  - bump nf runtime version to 1.1.0

## 2.47.2 - 2024-06-24

### Added

* Snakemake
  - expose underlying Latch paths in config object

## 2.47.1 - 2024-06-22

### Added

* Nextflow version 1.0.11

### Fixed

* Snakemake
  - fix dataclass name collisions when generating metadata for Snakemake workflows

## 2.47.0 - 2024-06-20

### Added

* Nextflow version 1.0.10

## 2.46.9 - 2024-06-20

### Fixed

* Snakemake
  + fix metadata_root param for Snakemake workflows

## 2.46.8 - 2024-06-19

### Added

* Nextflow
  + Support for relaunching from failed task using `-resume` flag

## 2.46.7 -- 2024-06-19

### Fixed

* Nextflow
  + Bump Nextflow version to 1.0.8 to add retries on failure

## 2.46.6 - 2024-06-14

### Added

* Nextflow + Snakemake
  + Add `--metadata-root` option to `latch register`

### Fixed

* Nextflow
  + Bump Nextflow version to fix releasing workflow to different workspace

## 2.46.5 - 2024-06-13

### Added

* Nextflow
  + Command to upgrade nextflow version

## 2.46.4 - 2024-06-13

### Fixed

* Nextflow
  + Bump nextflow version to v1.0.4 -- fixes large file uploads

## 2.46.3 - 2024-06-12

### Fixed

* Nextflow
  + Upload .nextflow.log on success and failure
  + Add tolerations to nextflow runtime task
  + Bump nextflow version to v1.0.2

## 2.46.2 - 2024-06-11

### Added

* New error messages when trying to access registry projects/tables/records that don't exist.

## 2.46.1 - 2024-06-10

### Removed

* Nextflow
  + Remove /finalize call at end of workflow


## 2.46.0 - 2024-06-10

### Added

* Nextflow
  + Bump version from v1.0.0 to v1.0.1 -- resolves upload data corruption

## 2.45.8 - 2024-06-08

### Fixed

* Nextflow
  + Fix default generation for parameters with type: `typing.Optional[LatchFile,LatchDir]`

## 2.45.7 - 2024-06-07

### Added

* Nextflow
  + Support for About page
  + Pin Nextflow version to latch version (deprecate --redownload-dependencies)

### Added

* Snakemake
  * Support for adding About page content from a markdown file

## 2.45.6 - 2024-06-04

### Added

* Nextflow
  + Support for generating metadata from `nextflow_schema.json`
  + Command to generate Nextflow entrypoint without registering

### Fixed

+ Make `LatchRule` class a dataclass

## 2.45.5 - 2024-06-03

### Added

+ Support for uploading Nextflow workflows


## 2.45.4 - 2024-05-29

### Changed

+ `TableUpdater.upsert_record` no longer does file path resolution, and instead
  defers that operation to when the update commits. This drastically speeds up
  registry table updates to blob-type columns.

## 2.45.3 - 2024-05-28

### Added

+ Support selecting organization workspaces with `latch workspace`

## 2.45.2 - 2024-05-20

### Dependencies

+ Bump docker version to fix <https://github.com/docker/docker-py/issues/3256>

## 2.45.0 - 2024-05-20

### Fixed

+ Latch resource limit on mem-512-spot should be 485 Gi instead of 490 Gi

## 2.44.0 - 2024-05-19

### Fixed

+ Accomodates the migration of personal workspaces to team workspaces.

## 2.43.3 - 2024-05-16

### Fixed

* Snakemake
  + remove conversion of primitive types to string for input `params`
  + add support for output directories

## 2.43.2 - 2024-05-16

### Fixed

+ Circular import when importing latch constants
* Snakemake
  + support for running python scripts inside containers

## 2.43.1 - 2024-05-15

### Fixed

+ Cleanup toleration assignment

### Added

+ Support up to 126 cores and 975 GiB of memory in custom tasks

## 2.42.1 - 2024-05-08

### Fixed

+ Workflow identifier should be immutable per `latch init`
+ Latch workspace does not display selected workspace when authenticated with workspace token
+ Workspace id determination failing when authenticated with workspace token

## 2.42.0 - 2024-05-02

+ Adding support for GCP mount paths

## 2.41.3 - 2024-04-29

### Fixed

+ Allow the use of `**kwargs` in dynamic resource allocation functions

## 2.41.2 - 2024-04-23

### Fixed

* Snakemake
  + Namespace Snakemake execution outputs by execution name

## 2.41.1 - 2024-04-22

### Fixed

* Snakemake
  + Add support for using directories as inputs to rules


## 2.41.0 - 2024-04-19

### Added

* `--wf-version` flag to `develop` to use a container for a specific workflow version
* `--disable-sync` flag to `develop` to disable automatic syncing of local files. Useful for inspecting workflow code from a past version without overwriting with divergent local changes.

## 2.40.6 - 2024-04-12

### Fixed

* Actually fix the issue where functions that use `current_workspace` would break if called from an execution

## 2.40.5 - 2024-04-09

### Fixed
* bump flytekit version to 0.15.6 which fixes retries in dynamic resource allocation for map tasks

## 2.40.4 - 2024-04-09

### Fixed

* Issue where functions that use `current_workspace` would break if called from an execution
* Issue where CLI commands that required an auth method would not print the correct error message if no auth was present

## 2.40.3 - 2024-04-09

* bump flytekit version to 0.15.5

## 2.40.2 - 2024-04-09

### Fixed

* latch register failing when using launchplans with file or directory types

## 2.40.1 - 2024-04-06

### Added

* add support for allocating task resources at runtime

## 2.40.0 - 2024-04-05

### Fixed

* latch commands default to the user's default workspace instead of personal workspace

## 2.39.7 - 2024-04-03

### Documentation

* latch cp
  + Commandline docstring states recursive default behavior.

## 2.39.6 - 2024-04-02

### Fixed

* latch sync
  + prints error when case other than local -> remote is attempted


## 2.39.4 - 2024-03-11

### Added

* Snakemake
  + Add `container_args` field in `EnvironmentConfig`

## 2.39.3 - 2024-03-07

### Fixed

* Snakemake
  + fix bug where two rules with the same input parameter name causes JIT step to fail


## 2.39.3 - 2024-03-05

### Fixed

* Fix bug where temporary SSH keys were getting added but not removed from the SSH Agent during workflow registration

## 2.39.2 - 2024-03-01

### Fixed

* Fix bug `LPath` resolves to parent node if path does not exist

### Deprecated

* `latch mkdir` command (replaced with `latch mkdirp`)
* `latch rm` command (replaced with `latch rmr`)
* `latch touch`
* `latch open`

## 2.39.1 - 2024-02-27

### Added

* add `LPath` support for uploading and copying to non-existent directories
* clear `LPath` cache after modification operations such as `rm` and `upload`

### Fixed

* skip symlinks that point to non-existent files when running `latch cp`

## 2.39.0 - 2024-02-21

### Added

* add `LPath` implementation
* add support for registering workflows without Latch metadata

## 2.38.9 - 2024-02-14

### Added

* Snakemake
  + add support for optional input parameters

## 2.38.8 - 2024-01-26

### Fixed

* Snakemake
  + fix bug in `ruleorder` directive caused by `block_content` monkey patch returning None

## 2.38.7 - 2024-01-26

### Fixed

* Snakemake
  + warn instead of error when config parameter type cannot be parsed in generate-metadata command

## 2.38.6 - 2024-01-26

### Added

* Snakemake
  + support for config files with nested file paths
  + GPU support for non-container tasks
  + Add `cores` field to SnakemakeMetadata object

## 2.38.5 - 2024-01-22

### Fixed

* Broken default in snakemake metadata which prevented registration of any workflow

## 2.38.4 - 2024-01-20

### Added

* Snakemake
  + update defaults for conda + containers to `False`

## 2.38.3 - 2024-01-19

### Added

* Snakemake
  + support for pulling images from private container registries
  + add config field for running tasks in conda and container environments

### Fixed

* Snakemake
  + fix regression in 2.38.2 that caused failure to resolve upstream nodes for target files

## 2.38.2 - 2024-01-17

### Added

* Snakemake
  + support for per-task containers in Snakemake workflow using the `container` directive

### Fixed

* Snakemake
  + add `_jit_register` suffix when resolving Snakemake workflow name for `latch develop`
  + use `variable_name_for_value` instead of `variable_name_for_file` when resolving upstream jobs for target files

## 2.38.1 - 2024-01-15

### Added

* The `--open` option to `latch register`, which if passed in, will open the workflow in the browser after successful registration

### Fixed

* Snakemake
  + remove `.latch` directory copy from Dockerfile generation to avoid unexpected file overrides
  + limit pulp package version to < 2.8 to fix snakemake import failure

## 2.38.0 - 2024-01-13

### Added

* The `latch exec` command to spawn a shell inside a running task.

## 2.37.1 - 2024-01-08

### Added

* Snakemake
  + support for `latch develop` for JIT workflow

### Fixed

* Snakemake
  + user input config overrides default config instead of merging
  + JIT workflow fails if the same keyword is used to define two different input parameters
  + fail to serialize `snakemake_data` when any params are defined as `pathlib.Path`

## 2.37.0 - 2023-12-11

### Added

* `rename_current_execution` function which allows programmatic execution renaming.

## 2.36.11 - 2023-11-28

### Added

* Snakemake
  + ability to cache snakemake tasks using the `--cache-tasks` option with `latch register`

### Changed

* Minor aesthetic enhancements to `latch workspace`
  + the currently active workspace is now marked
  + the current selection is marked with a `>` for enhanced readability on terminals with limited color support

## 2.36.10 - 2023-11-17

### Fixed

* Snakemake
  + bug in 2.36.9 where output directories would still fail to upload because of a missing `pathlib.Path` -> `str` conversion.

## 2.36.9 - 2023-11-16

### Fixed

* Snakemake
  + bug where a snakemake task would fail to upload output directories

## 2.36.8 - 2023-11-14

### Fixed

* Snakemake
  + bug where a snakemake workflow would only run successfully for the user who registered it

## 2.36.7 - 2023-11-13

### Added

* Snakemake
  + added best effort display name parsing for `generate-metadata`
  + tasks now upload their intermediate outputs for better debugging

### Fixed

* Snakemake
  + bug where `update_mapping` would iterate over the entirety of `/root`

## 2.36.6 - 2023-11-09

### Added

* Added ability to skip version check using an env variable

## 2.36.5 - 2023-11-08

### Fixed

* Bug in `latch login` where not having a token would prevent token generation

## 2.36.4 - 2023-10-25

### Added

* Added ability to get a pandas Dataframe from a registry table.
* Added `Multiselect` to `LatchAppearance`
* Snakemake
  + fixed case where config values would not be populated correctly in the JIT workflow

### Changed

* Better error messaging for both `latch cp` and `latch mv`.

## 2.36.3 - 2023-10-25

### Fixed

* Bug where Python 3.8 clients would crash due to a broken type annotation

## 2.36.2 - 2023-10-25

### Changed

* Snakemake
  + Log files are now marked as outputs - this enables rules to use logs of previous rules as inputs

## 2.36.1 - 2023-10-24

### Changed

* `latch mv` now supports glob patterns (with the same restrictions as `latch cp`)

## 2.36.0 - 2023-10-23

### Added

* `latch.registry.record.Record.get_table_id` method for querying the ID of the table containing a given registry record
* `latch.registry.table.Table.get_project_id` method for querying the ID of the project containing a given registry table

## 2.35.0 - 2023-10-21

### Added

* Snakemake
  + Remote register support
  + `download` field for file inputs
  + `config` field for file inputs
  + Blanket support for parameters of any type via the `SnakemakeParameter` class
  + Support for generating a `latch_metadata` directory from a `config.yaml` with `latch generate-metadata`
  + Support for default values for parameters

### Changed

* Snakemake
  + JIT register step no longer downloads input files by default
  + `latch_metadata` should now be a module (directory containing an `__init__.py` file), as opposed to just being a file

## 2.34.0 - 2023-10-04

### Added

* Snakemake
  + `directory` modifier for input / outputs
  + Support `temp` by removing from compiled rules. All files / directories are
  temporary because they are deleted at the end of each job on Latch.
  + `multiext` output modifier
  + `report` output modifier
  + `params` in rules

### Fixed

* Snakemake
  + Replace skipped rules with `Ellipsis`. Supports rules nested in conditionals where previously an empty block was produced.
  + Patched parser to generate compiled code for `workflow.include` calls Compiled workflow.include should carry `print_compilation` keyword (snakemake/snakemake#2469)
  + Detect use of `conda` keyword and install in image. This effectively supports wrapper/conda keywords.
  + `Iterable, Generator` cause issues as type hints when imported from `collections.abc` rather than `typing`

## 2.33.0 - 2023-09-29

### Added

* Add `latch sync` for synchronization from local to remote directories that only uploads modified content

## 2.32.8 - 2023-09-07

### Fixed

* Snakemake:
    - Better errors if `Snakefile` or `latch_metadata.py` file missing
    - Correct issues with snakemake example project

## 2.32.7 - 2023-09-07

### Fixed

* Snakemake:
    - `--snakemake` for `latch dockerfile` command to generate `Dockerfile` with
    necessary instructions

    - Snakemake example for `latch init`

## 2.32.6 - 2023-09-07

### Fixed

* A bug in `latch develop` where images for newly registered workflows could not be found.

## 2.32.5 - 2023-08-28

### Fixed

* Snakemake:
  + Ignore global ruleorder directive
  + Ignore temporary condition on output values

## 2.32.4 - 2023-08-28

### Fixed

* Fixed a bug in `latch ls` where `datetime.isoformat` was called on strings with timestamps (which is not supported on python < 3.11)

## 2.32.3 - 2023-08-26

### Fixed

* Snakemake issues
  + bounded snakemake versions to prevent compatibility issues that arise in later versions
  + small bugs in list json encoder
  + mishandled http issues.

## 2.32.2 - 2023-08-25

### Fixed

* Fixed `latch ls` to work with all latch URLs
* Fixed autocomplete bug where no completion results would be returned for longer paths

## 2.32.1 - 2023-08-24

### Fixed

* Corrected `dataclass` import and removed `multiprocessing` logging from `latch cp`.

## 2.32.0 - 2023-08-23

### Changed

* `latch cp` can now handle directories with up to `50k` objects

### Fixed

* Various vestigial bugs in `latch develop` that blocked certain users

## 2.31.1 - 2023-08-08

### Changed

* Any CLI command will now display a message if no authentication token is found

## 2.31.0 - 2023-07-28

### Changed

* `latch stop-pod` renamed to `latch pods stop`

## 2.30.0 - 2023-07-27

### Added

* Support for python 3.11

### Dependencies

* pinned `lytekit` to `v0.15.2` to remove numpy + pandas + pyarrow dependencies
* pinned `lytekitplugins-pods` to `v0.6.1` to remove dependency on numpy
* pinned `latch-sdk-gql` to `0.0.6` which supports 3.11
* pinned `latch-sdk-config` to `0.0.4` which supports 3.11

## 2.29.0 - 2023-07-26

### Added

* `stop-pod` command to the CLI. Allows the user to stop a pod in which the CLI resides or to stop a pod using its id.

## 2.28.0 - 2023-07-25

### Added

* Tasks explicitly request ephemeral storage
* `custom_task` and `custom_memory_optimized_task` allow selecting storage size
* `custom_memory_optimized_task` functionality merged into `custom_task`

### Deprecated

* `custom_memory_optimized_task`

## 2.27.4 - 2023-07-18

### Changed

* changed beta register implementation

## 2.27.3 - 2023-07-18

### Dependencies

* pinned `lytekit` to `v0.14.15` to bring in `marshmallow-enum` as a dependency.

## 2.27.2 - 2023-07-17

### Fixed

* fixed bug where `LatchFile`s/`LatchDir`s would provide `file://` URIs instead of Unix paths, which was causing errors in, e.g., calls to `open()`.

## 2.27.1 - 2023-07-15

### Fixed

* fixed bug where `LatchFile`s/`LatchDir`s wouldn't respect the workspace selected using `latch workspace`.

## 2.27.0 - 2023-07-15

### Added

* Added `.iterdir()` method to `LatchDir` to iterate through subdirectories

## 2.26.2 - 2023-07-11

### Fixed

* Fix unclosed file in `lytekit` upload code

## 2.26.1 - 2023-07-10

### Fixed

* LatchFiles accessed through registry are downloaded to a file with the same name as the file on latch

## 2.26.0 - 2023-07-07

### Changed

* Gated `latch develop` resource selection behind an environment variable due to its slow performance

### Dependencies

* Added back several dependencies to allow the old `latch develop` infrastructure to work properly.

## 2.25.2 - 2023-07-05

### Fixed

* Dockerfile generation uses `\` escaping: fixes bug in Conda and R template

## 2.25.1 - 2023-06-28

### Dependencies

* Upgraded `paramiko` dependency to `>=3.2.0` which fixes a `PKey` issue.

## 2.25.0 - 2023-06-28

### Changed

* `latch register` experimental features (2.24.xx) are now gated behind an environment variable, and by default we use the old (pre 2.24) register backend.

## 2.24.12 - 2023-06-27

### Dependencies

* Upgraded lytekit to version 0.14.13 to support uploading files up to 5 TiB from within a task

## 2.24.11 - 2023-06-27

### Fixed

* Internal bug in `latch register` which caused an API call to be made when not necessary, resulting in an irrelevant exception being thrown

## 2.24.10 - 2023-06-27

### Fixed

* Bug in `latch cp` upload path where URLs would be generated but files would not be uploaded

## 2.24.9 - 2023-06-27

### Changed

* Added client side rate limiting to `latch cp` upload API calls so as to not throttle our backend.

## 2.24.8 - 2023-06-27

### Fixed

* `latch register` provision timeout bug
* catch `KeyboardInterrupt`s during register provisioning
* updated `latch-base` image to fix docker-in-docker workflows which use the host machine's network interface

## 2.24.7 - 2023-06-26

### Fixed

* `latch develop` and `latch register` provision timeout increased to 30 minutes

## 2.24.6 - 2023-06-26

### Fixed

* `latch develop` and `latch register` SSH connections timeout on inactivity

## 2.24.5 - 2023-06-26

### Fixed

* Bug in `latch develop` where rsync would continually flood stdout with requests to confirm host key authenticity

## 2.24.3 - 2023-06-24

### Added

* Rename `--no-glob` option shorthand to `-G` for `latch cp`

### Fixed

* Bug in `latch register` where SSH connections were going stale

## 2.24.0 - 2023-06-23

### Added

* Glob support for latch cp
* latch cp autocomplete
* ability to choose task size in latch develop

### Changed

* Backend implementations of latch register and latch develop

## 2.23.5 - 2023-06-19

### Fixed

* Fix limits and imports

## 2.23.3 - 2023-06-19

### Added

* Memory optimized task type

## 2.23.2 - 2023-06-14

### Fixed

* Template generation bug in empty wfs

## 2.23.1 - 2023-06-12

### Fixed

* NFCore template using wrong Latch version

## 2.22.5 - 2023-06-10

### Added

* When a CLI command fails, metadata (`latch` version, current python, os info, etc) is printed.
* There is now a prompt on failure to generate a crash report. Previously reports were generated automatically which was slow and sometimes error-prone.

### Fixed

* Bugs that broke support for Python 3.8 users:
  + Fixed imports of `functools.cache`
  + Fixed `with` statements with multiple contexts

### Dependencies

* Removed unused packages
  + `awscli`
  + `uvloop`
  + `prompt-toolkit`

## 2.22.4 - 2023-06-08

### Fixed

* `catalogMultiCreateExperiments` instead of `catalogMultiUpsertExperiments` in registry API

## 2.22.3 - 2023-06-08

### Fixed

* `catalogMultiCreateProjects` instead of `catalogMultiUpsertProjects` in registry API

## 2.22.2 - 2023-06-08

### Fixed

* `workspace_id` failing when file is empty

## 2.22.1 - 2023-06-05

### Fixed

* `latch cp` failing when uploading a file into a directory without specifying the resulting filename.

## 2.22.0 - 2023-05-31

### Fixed

* `latch cp` occasionally throwing an error when finalizing uploads for directories.

### Added

* `latch cp` now supports remote -> remote copying (i.e. both source and destination are remote paths). This enables copying files across workspaces
* `latch mv` for moving remote files.

## 2.21.7 - 2023-05-29

### Fixed

* Semver violation related to removed `__init__.py` files. These will happen again in the future but a proper major release will be created, communicated, and marketed.

## 2.21.6 - 2023-05-29

### Dependencies

* Upgraded dependency `lytekit` to version `0.14.11`.

## 2.21.5 - 2023-05-29

### Fixed

* More imports in docker/NF-core template workflows have been updated to reflect the import changes outlined in the previous version.

## 2.21.4 - 2023-05-29

### Fixed

* Imports in docker/NF-core template workflows have been updated to reflect the import changes outlined in the previous version.

## 2.21.3 - 2023-05-26

### Added

* NFCore example workflow

### Changed

* Replace docker example workflow with blastp
* Docker image selection when creating an empty workflow
* Workflow Name, Author Name prompts when creating an empty workflow

* `latch cp` has been rewritten and now allows for latch paths of the form
  + `latch:///a/b/c`
  + `latch://xxx.account/a/b/c` where `xxx` is the account ID
  + `latch://shared.xxx.account/a/b/c`
  + `latch://shared/a/b/c`
  + `latch://mount/a/b/c`
  + `latch://xxx.node` where `xxx` is the data ID (viewable in Latch Console)

### Removed

* Unnecessary imports in `__init__.py` files have been removed. Statements like `from latch.types import LatchFile` will no longer work, and such objects should be imported from their defining files instead (in this example, the correct import is `from latch.types.file import LatchFile`)

## 2.19.11 - 2023-05-16

### Fixed

* Revert an undocumented change that caused custom task settings to not work

## 2.19.10 - 2023-05-16

### Fixed

* Typo in `latch init` R template

## 2.19.9 - 2023-05-12

### Fixed

* `latch cp` should automatically detect file content type

## 2.19.8 - 2023-05-11

### Fixed

* Registry API crashes when resolving paths if `~/.latch/workspace` does not exist

## 2.19.7 - 2023-05-09

### Added

* `latch register` will ask for confirmation unless `--yes` is provided on the command line

### Changed

* `latch register --remote` is now the default. Use `--no-remote` to build the workflow image locally

### Fixed

* `latch register --remote` will no longer ask for host key fingerprint verification

## 2.19.6 - 2023-05-08

### Fixed

* Registry APIs should properly resolve files when using workspaces instead of always using the signer account

## 2.19.5 - 2023-05-06

### Fixed

* `latch workspace` options should be ordered alphabetically

## 2.19.4 - 2023-05-04

### Fixed

* Conda template registration issue and run in correct environment issue
# Latch SDK Changelog

## 2.19.3 - 2023-04-26

### Fixed

* Tasks stuck initializing on nodes that ran multiple tasks before

## 2.19.2 - 2023-04-24

### Dependencies

* Upgrades lytekit to `0.14.10`

## 2.19.1 - 2023-04-21

### Changed

* `latch cp` now has a progress bar for downloads (previously they only showed for uploads)

## 2.19.0 - 2023-04-14

### Added

* Functions for creating/deleting Projects and Tables, and creating Table columns in the Registry API

## 2.18.3 - 2023-04-12

### Fixed

* Registry table updates should work with columns that have spaces in names

## 2.18.2 - 2023-04-11

### Changed

* Improved Registry API `__str__` and `__repr__`

## 2.18.1 - 2023-04-08

### Fixed

* Registry API should work in an running asyncio event loop

## 2.18.0 - 2023-04-08

### Added

* A new API for interacting with Latch Registry

### Dependencies

* Added `gql` and `aiohttp` as dependencies

## 2.17.2 - 2023-04-07

### Fixed

* Prevent `latch cp` from hitting the s3 part limits which causes large
  file uploads to fail

## 2.17.1 - 2023-04-05

### Fixed

* Switched a dictionary union from `|=` notation to a manual for-loop to
  maintain support for Python 3.8.

## 2.17.0 - 2023-04-01

### Added

* Option to disable default bulk execution mechanism when an alternative (e.g. using a samplesheet parameter) is supported by the workflow itself

## 2.16.0 - 2023-04-01

### Added

* Verified Trim Galore adapter trimming workflow stub

## 2.15.1 - 2023-03-30

### Fixed

* Custom tasks with less than 32 cores receiving incorrect toleration

## 2.15.0 - 2023-03-29

### Added

* Verified MAFFT alignment workflow stub

## 2.14.2 - 2023-03-24

### Fixed

* Parameter flow forks should preserve the order of branches

## 2.14.1 - 2023-03-21

### Fixed

* `latch` commands which require authentication prompt user for token when no browser is present on machine

## 2.14.0 - 2023.03-18

### Added

* SampleSheet metadata to `LatchParameter` -- allows for importing samples from Registry

## 2.13.5 - 2023-02-21

### Fixed

* `latch register` ssh-keygen bug when `.latch` folder does not exist

## 2.13.4 - 2023-02-21

### Dependencies

* Upgrades lytekit to `0.14.9`

## 2.13.3 - 2023-02-21

### Fixed

* Docker template uses correct base image

## 2.13.2 - 2023-02-21

### Fixed

* Internal state file should be automatically created when running `latch register` and `latch develop`

### Added

* `latch init`: Docker in Docker template workflow
* `latch init`: Docker base image
* Small, medium, and large tasks use the [Sysbox runtime](https://github.com/nestybox/sysbox) to run Docker and other system software within task containers

## 2.13.1 - 2023-02-17

### Fixed

* Add latch/latch_cli/services/init/common to pypi release

## 2.13.0 - 2023-02-17

### Added

* The `latch dockerfile` command which auto-generates a Dockerfile from files in the workflow directory.
* The `latch init` command can use base images with hardware acceleration using the `--cuda` and the `--opencl` flags
* The `latch init` command does not populate the workflow directory with a Dockerfile by default
* The `latch init` command will populate the workflow directory with a Dockerfile if passed `--dockerfile`
* The `latch register` and `latch develop` commands auto-generate a dockerfile from files in the workflow directory if no Dockerfile is present
* Documentation for the auto-generated Dockerfile feature

### Fixed

* Quickstart tutorial is written factually
* Getting started docs are written factually

## 2.12.1 - 2023-02-08

### Added

* `latch develop` documentation updates

### Fixed

* `latch develop` throws error if user does not have rsync installed
* `pip install latch` installs the `watchfiles` package for `latch develop`

## 2.11.1 - 2023-01-25

### Fixed

* LatchDir initialized with local path initialized to Path object fails on upload

## 2.12.0 - 2023-02-06

### Added

* `latch develop` drops users directly into a shell in their docker environment. Local changes in the workflow directory and any subdirectories are automatically synced into the environment. Deleted local files are not deleted in the environment. However, any additions or modifications to files and directories are propagated.

### Removed

* latch develop no longer drops user into REPL with multiple options -- it goes straight to a shell.

## 2.11.1 - 2023-01-25

### Fixed

* LatchDir initialized with local path initialized to Path object fails on upload

## 2.11.0 - 2023-01-20

### Added

* Use best practices in `latch init` templates
  + `LatchOutputDir` used to indicate output location on Latch
  + Regex rules used to validate files
  + Splits tasks into files
  + Include empty template
  + Remove yaml metadata from docstring
  + Use messages in examples
  + Error handling
  + Add LICENSE file
  + Add README file
* Allow user to select template in GUI or pass flag
* Allow user to run `latch init .`

### Fixed

* LatchDir type transformer bug with Annotated types
  + LatchOutputDir is fixed

## 2.10.0 - 2023-01-14

### Added

* The `latch develop` command, and with it an ecosystem supporting local
  development and faster debugging.
* The `latch cp` command now displays a x number of files out of n indicator
  and displays which stage of the download is going on (network request to get
  presigned urls vs downloading blob data).
* A new error that is thrown when there is an inconsistency between a
`LatchMetadata` object and its associated workflow's parameters.
* The function `get_secret` which allows users to reference secrets they've
  uploaded to the Latch platform from within a workflow.

### Deprecated

* The commands
  + `latch rm`,
  + `latch mkdir`, and
  + `latch touch`.
* The operators
  + `left_join`,
  + `right_join`,
  + `inner_join`,
  + `outer_join`,
  + `group_tuple`,
  + `latch_filter`, and
  + `combine`.

### Removed

* Removed a broken SDK test (launching CRISPResso2)

### Fixed

* `requests` library given higher version lower bound to fix warning with one of its dependencies
* `lytekit` version updated to
  + pin `numpy` to version `1.22` (breaking changes in later versions of this library)
  + have better behavior when downloading directories during local development
  + force retry on connection closed on file uploads (POST requests more generally)
* `latch get-params` will escape class attribute names (representation of Enum
  type) if they are python keywords
* `latch preview` now requires a directory argument instead of a workflow name
  argument, and now behaves consistently with regular parameter interface
  generation.
* The crash reporter now prints stack traces of caught exceptions in the
  correct order
* `latch develop` now throws an error when run on a workflow that hasn't been
  registered yet.
* Reworked how internal configs are stored, eschewing a flat dictionary of API
  endpoints in favor of a nested dataclass. This removes a small class of
  potential mistakes arising from misspelling, and gives the benefit of IDE
  intellisense.
* Made both configs singletons.

## 2.10.1 - 2023-01-18

### Fixed

* Fixed issue with registering libraries containing nested imports used as
  subclasses (eg. `torch` )<|MERGE_RESOLUTION|>--- conflicted
+++ resolved
@@ -16,18 +16,18 @@
 
 # Latch SDK Changelog
 
-<<<<<<< HEAD
-## 2.52.0 - 2024-08-29
-=======
+## 2.52.3 - 2024-08-29
+
+### Changed
+
+* Nextflow
+  - Update `nextflow` base image to version `v2.0.0`
+
 ## 2.52.2 - 2024-09-04
->>>>>>> ccf81b83
-
-### Changed
-
-* Nextflow
-<<<<<<< HEAD
-  - Update `nextflow` base image to version `v2.0.0`
-=======
+
+### Changed
+
+* Nextflow
   - Update `nextflow` base image to version `v1.1.8`
 
 ## 2.52.1 - 2024-08-30
@@ -41,7 +41,6 @@
 ### Fixed
 
 * Make `latch cp` work on Windows without WSL
->>>>>>> ccf81b83
 
 ## 2.51.2 - 2024-08-27
 
