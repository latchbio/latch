# Adding Documentation to your Workflow

While most of the metadata of a workflow will be encapsulated in a LatchMetadata object, we still require a docstring in the body of the workflow function which specifies both a short and long-form description.

## Short Description

The workflow sidebar and workflow explore tab render the first line of the workflow docstring as a brief description of its functionality. This description should summarize the significance of the workflow in a single line.


```python
from latch import workflow

@workflow
def rnaseq(
    ...
):
    """Perform alignment and quantification on Bulk RNA-Sequencing reads.

    ...
    """
    ...
```

![A short description of the workflow displayed under the workflow name once the workflow is published](../assets/ui/one-line-description.png)

## Long Description

The body of the workflow function docstring supports [GitHub-flavored markdown](https://github.github.com/gfm/) and [KaTeX, a subset of LaTeX for mathematical typesetting](https://katex.org/docs/supported.html).

The workflow "About" tab renders all lines of the workflow docstring after the first. This should include any long-form documentation for the workflow.

```python
from latch import workflow

@workflow
def rnaseq(
    ...
):
    """Perform alignment and quantification on Bulk RNA-Sequencing reads

    Bulk RNA-Seq (Alignment and Quantification)
    ----
    This workflow will produce gene and transcript counts from bulk RNA-seq
    sample reads.

    # Disclaimer

    This workflow assumes that your sequencing reads were derived from *short-read
    cDNA seqeuncing* ...

    # Brief Summary of RNA-seq

    This workflow ingests short-read sequencing files (in FastQ format) that came
    from the following sequence of steps[^1]:
      - RNA extraction from sample
      - cDNA synthesis from extracted RNA
      - adaptor ligation / library prep
      - (likely) PCR amplification of library
      - sequencing of library
    You will likely end up with one or more FastQ files from this process that hold
    the sequencing reads in raw text form. This will be the starting point of our
    workflow.
    ...
    """
```

<<<<<<< HEAD
![A long discussion will show on the About page of the workflow](../assets/ui/long-form-description.png)
=======
![Workflow "About" tab displaying the workflow description from the example above](../assets/ui/long-form-description.png)
>>>>>>> a8db0467
<|MERGE_RESOLUTION|>--- conflicted
+++ resolved
@@ -64,8 +64,4 @@
     """
 ```
 
-<<<<<<< HEAD
-![A long discussion will show on the About page of the workflow](../assets/ui/long-form-description.png)
-=======
-![Workflow "About" tab displaying the workflow description from the example above](../assets/ui/long-form-description.png)
->>>>>>> a8db0467
+![Workflow "About" tab displaying the workflow description from the example above](../assets/ui/long-form-description.png)