--- conflicted
+++ resolved
@@ -36,11 +36,7 @@
       # - id: sort-simple-yaml
       # - id: trailing-whitespace
   - repo: https://github.com/psf/black
-<<<<<<< HEAD
-    rev: 23.7.0
-=======
     rev: 23.12.1
->>>>>>> c6fd3300
     hooks:
       - id: black
         args: [--preview]
