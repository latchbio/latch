--- conflicted
+++ resolved
@@ -14,43 +14,6 @@
 
 T = TypeVar("T")
 
-<<<<<<< HEAD
-SDK_ENDPOINTS = {
-    "get-test-data-creds": "/sdk/get-test-data-creds",
-    "initiate-multipart-upload": "/sdk/initiate-multipart-upload",
-    "complete-multipart-upload": "/sdk/complete-multipart-upload",
-    "check-workflow-version": "/sdk/check-workflow-version",
-    "download": "/sdk/download",
-    "list-files": "/sdk/list",
-    "initiate-image-upload": "/sdk/initiate-image-upload",
-    "register-workflow": "/sdk/register-workflow",
-    "get-workflow-interface": "/sdk/wf-interface",
-    "access-jwt": "/sdk/access-jwt",
-    "execute-workflow": "/sdk/wf",
-    "get-workflows": "/sdk/get-wf",
-    "verify": "/sdk/verify",
-    "remove": "/sdk/rm",
-    "id": "/sdk/node-id",
-    "mkdir": "/sdk/mkdir",
-    "rmdir": "/sdk/rmdir",
-    "touch": "/sdk/touch",
-    "pod-exec-info": "/sdk/get-pod-exec-info",
-    "provision-centromere": "/sdk/provision-centromere",
-    "get-image-from-task": "/sdk/get-image-from-task",
-    "preview": "/sdk/workflow-ui-preview",
-    "get-ws": "/sdk/get-ws",
-    "get-executions": "/sdk/get-executions",
-    "get-workflow-graph": "/sdk/get-workflow-graph",
-    "get-logs": "/sdk/get-logs-for-node",
-    "abort-execution": "/sdk/abort-execution",
-    "local-development": "/sdk/initiate-local-development-session",
-    "close-local-development": "/sdk/close-local-development-session",
-    "get-latest-version": "/sdk/get-latest-version",
-    "get-secret": "/secrets/get",
-    "get-secret-local": "/secrets/get-local",
-}
-=======
->>>>>>> 1c7e1999
 
 @dataclass
 class _DataAPI:
@@ -92,6 +55,8 @@
 class _UserAPI:
     jwt: str = "/sdk/access-jwt"
     list_workspaces: str = "/sdk/get-ws"
+    get_secret: str = "/secrets/get"
+    get_secret_local: str = "/secrets/get-local"
 
 
 @dataclass
@@ -112,9 +77,6 @@
 
 @dataclass
 class _LatchConfig:
-<<<<<<< HEAD
-    dkr_repo = "812206152185.dkr.ecr.us-west-2.amazonaws.com"
-=======
     api: _API
     dkr_repo: str = "812206152185.dkr.ecr.us-west-2.amazonaws.com"
     console_url: str = CONSOLE_URL
@@ -130,7 +92,6 @@
             res[field.name] = NUCLEUS_URL + field.default
     return x(**res)
 
->>>>>>> 1c7e1999
 
 # singleton config instance
 config = _LatchConfig(api=build_endpoints())