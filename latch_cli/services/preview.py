<<<<<<< HEAD
=======
import os
import sys
>>>>>>> 588adf2d
import webbrowser
from pathlib import Path
from typing import List

from flytekit.core.workflow import PythonFunctionWorkflow
from google.protobuf.json_format import MessageToJson
from latch_sdk_config.latch import config

import latch_cli.menus as menus
from latch.utils import current_workspace, retrieve_or_login
from latch_cli.centromere.utils import _import_flyte_objects
from latch_cli.tinyrequests import post


# TODO(ayush): make this import the `wf` directory and use the package root
# instead of the workflow name. also redo the frontend, also make it open the
# page
def preview(pkg_root: Path):
    """Generate a preview of the parameter interface for a workflow.

    This will allow a user to see how their parameter interface will look
    without having to first register their workflow.

    Args:
        pkg_root: A valid path pointing to the worklow code a user wishes to
            preview. The path can be absolute or relative.

    Example:
        >>> preview("wf.__init__.alphafold_wf")
    """

    try:
        modules = _import_flyte_objects([pkg_root.resolve()])
        wfs: dict[str, PythonFunctionWorkflow] = {}
        for module in modules:
            for flyte_obj in module.__dict__.values():
                if isinstance(flyte_obj, PythonFunctionWorkflow):
                    wfs[flyte_obj.name] = flyte_obj
        if len(wfs) == 0:
            raise ValueError(f"Unable to find a workflow definition in {pkg_root}")
    except ImportError as e:
        raise ValueError(
            f"Unable to find {e.name} - make sure that all necessary packages"
            " are installed and you have the correct function name."
        )

    wf = list(wfs.values())[0]
    if len(wfs) > 1:
        wf = menus.select_tui(
            title="Select which workflow to preview",
            options=[
                menus.SelectOption(display_name=k, value=v) for k, v in wfs.items()
            ],
        )

    if wf is None:
        return

    resp = post(
        url=config.api.workflow.preview,
        headers={"Authorization": f"Bearer {retrieve_or_login()}"},
        json={
            "workflow_ui_preview": MessageToJson(wf.interface.to_flyte_idl().inputs),
            "ws_account_id": current_workspace(),
        },
    )

    resp.raise_for_status()

    url = f"{config.console_url}/preview/parameters"
<<<<<<< HEAD
    webbrowser.open(url)
=======
    webbrowser.open(url)


# TODO(ayush): abstract this logic in a unified interface that all tui commands use
def _select_workflow_tui(title: str, options: List[str], clear_terminal: bool = True):
    """
    Renders a terminal UI that allows users to select one of the options
    listed in `options`

    Args:
        title: The title of the selection window.
        options: A list of names for each of the options.
        clear_terminal: Whether or not to clear the entire terminal window
            before displaying - default False
    """

    if len(options) == 0:
        raise ValueError("No options given")

    def render(
        curr_selected: int,
        start_index: int = 0,
        max_per_page: int = 10,
        indent: str = "    ",
    ) -> int:
        if curr_selected < 0 or curr_selected >= len(options):
            curr_selected = 0

        menus._print(title)
        menus.line_down(2)

        num_lines_rendered = 4  # 4 "extra" lines for header + footer

        for i in range(start_index, start_index + max_per_page):
            if i >= len(options):
                break
            name = options[i]
            if i == curr_selected:
                color = "\x1b[38;5;40m"
                bold = "\x1b[1m"
                reset = "\x1b[0m"
                menus._print(f"{indent}{color}{bold}{name}{reset}\x1b[1E")
            else:
                menus._print(f"{indent}{name}\x1b[1E")
            num_lines_rendered += 1

        menus.line_down(1)

        control_str = "[ARROW-KEYS] Navigate\t[ENTER] Select\t[Q] Quit"
        menus._print(control_str)
        menus.line_up(num_lines_rendered - 1)

        menus._show()

        return num_lines_rendered

    import termios
    import tty

    old_settings = termios.tcgetattr(sys.stdin.fileno())
    tty.setraw(sys.stdin.fileno())

    curr_selected = 0
    start_index = 0
    _, term_height = os.get_terminal_size()
    menus.remove_cursor()

    if not clear_terminal:
        _, curs_height = menus.current_cursor_position()
        max_per_page = term_height - curs_height - 4
    else:
        menus.clear_screen()
        menus.move_cursor((0, 0))
        max_per_page = term_height - 4

    num_lines_rendered = render(
        curr_selected,
        start_index=start_index,
        max_per_page=max_per_page,
    )

    try:
        while True:
            b = menus.read_bytes(1)
            if b == b"\r":
                return options[curr_selected]
            elif b == b"\x1b":
                b = menus.read_bytes(2)
                if b == b"[A":  # Up Arrow
                    curr_selected = max(curr_selected - 1, 0)
                    if (
                        curr_selected - start_index < max_per_page // 2
                        and start_index > 0
                    ):
                        start_index -= 1
                elif b == b"[B":  # Down Arrow
                    curr_selected = min(curr_selected + 1, len(options) - 1)
                    if (
                        curr_selected - start_index > max_per_page // 2
                        and start_index < len(options) - max_per_page
                    ):
                        start_index += 1
                else:
                    continue
            menus.clear(num_lines_rendered)
            num_lines_rendered = render(
                curr_selected,
                start_index=start_index,
                max_per_page=max_per_page,
            )
    except KeyboardInterrupt:
        ...
    finally:
        menus.clear(num_lines_rendered)
        menus.reveal_cursor()
        menus._show()
        termios.tcsetattr(sys.stdin.fileno(), termios.TCSANOW, old_settings)
>>>>>>> 588adf2d
<|MERGE_RESOLUTION|>--- conflicted
+++ resolved
@@ -1,11 +1,5 @@
-<<<<<<< HEAD
-=======
-import os
-import sys
->>>>>>> 588adf2d
 import webbrowser
 from pathlib import Path
-from typing import List
 
 from flytekit.core.workflow import PythonFunctionWorkflow
 from google.protobuf.json_format import MessageToJson
@@ -73,124 +67,4 @@
     resp.raise_for_status()
 
     url = f"{config.console_url}/preview/parameters"
-<<<<<<< HEAD
-    webbrowser.open(url)
-=======
-    webbrowser.open(url)
-
-
-# TODO(ayush): abstract this logic in a unified interface that all tui commands use
-def _select_workflow_tui(title: str, options: List[str], clear_terminal: bool = True):
-    """
-    Renders a terminal UI that allows users to select one of the options
-    listed in `options`
-
-    Args:
-        title: The title of the selection window.
-        options: A list of names for each of the options.
-        clear_terminal: Whether or not to clear the entire terminal window
-            before displaying - default False
-    """
-
-    if len(options) == 0:
-        raise ValueError("No options given")
-
-    def render(
-        curr_selected: int,
-        start_index: int = 0,
-        max_per_page: int = 10,
-        indent: str = "    ",
-    ) -> int:
-        if curr_selected < 0 or curr_selected >= len(options):
-            curr_selected = 0
-
-        menus._print(title)
-        menus.line_down(2)
-
-        num_lines_rendered = 4  # 4 "extra" lines for header + footer
-
-        for i in range(start_index, start_index + max_per_page):
-            if i >= len(options):
-                break
-            name = options[i]
-            if i == curr_selected:
-                color = "\x1b[38;5;40m"
-                bold = "\x1b[1m"
-                reset = "\x1b[0m"
-                menus._print(f"{indent}{color}{bold}{name}{reset}\x1b[1E")
-            else:
-                menus._print(f"{indent}{name}\x1b[1E")
-            num_lines_rendered += 1
-
-        menus.line_down(1)
-
-        control_str = "[ARROW-KEYS] Navigate\t[ENTER] Select\t[Q] Quit"
-        menus._print(control_str)
-        menus.line_up(num_lines_rendered - 1)
-
-        menus._show()
-
-        return num_lines_rendered
-
-    import termios
-    import tty
-
-    old_settings = termios.tcgetattr(sys.stdin.fileno())
-    tty.setraw(sys.stdin.fileno())
-
-    curr_selected = 0
-    start_index = 0
-    _, term_height = os.get_terminal_size()
-    menus.remove_cursor()
-
-    if not clear_terminal:
-        _, curs_height = menus.current_cursor_position()
-        max_per_page = term_height - curs_height - 4
-    else:
-        menus.clear_screen()
-        menus.move_cursor((0, 0))
-        max_per_page = term_height - 4
-
-    num_lines_rendered = render(
-        curr_selected,
-        start_index=start_index,
-        max_per_page=max_per_page,
-    )
-
-    try:
-        while True:
-            b = menus.read_bytes(1)
-            if b == b"\r":
-                return options[curr_selected]
-            elif b == b"\x1b":
-                b = menus.read_bytes(2)
-                if b == b"[A":  # Up Arrow
-                    curr_selected = max(curr_selected - 1, 0)
-                    if (
-                        curr_selected - start_index < max_per_page // 2
-                        and start_index > 0
-                    ):
-                        start_index -= 1
-                elif b == b"[B":  # Down Arrow
-                    curr_selected = min(curr_selected + 1, len(options) - 1)
-                    if (
-                        curr_selected - start_index > max_per_page // 2
-                        and start_index < len(options) - max_per_page
-                    ):
-                        start_index += 1
-                else:
-                    continue
-            menus.clear(num_lines_rendered)
-            num_lines_rendered = render(
-                curr_selected,
-                start_index=start_index,
-                max_per_page=max_per_page,
-            )
-    except KeyboardInterrupt:
-        ...
-    finally:
-        menus.clear(num_lines_rendered)
-        menus.reveal_cursor()
-        menus._show()
-        termios.tcsetattr(sys.stdin.fileno(), termios.TCSANOW, old_settings)
->>>>>>> 588adf2d
+    webbrowser.open(url)