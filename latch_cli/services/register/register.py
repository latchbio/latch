--- conflicted
+++ resolved
@@ -10,11 +10,7 @@
 import string
 import tempfile
 from pathlib import Path
-<<<<<<< HEAD
-from typing import List, Union
-=======
 from typing import List
->>>>>>> bba2efbd
 
 import boto3
 import requests
@@ -228,13 +224,8 @@
     with TemporarySerialDir(ctx.ssh_client, remote) as td:
 
         dockerfile = ctx.pkg_root.joinpath("Dockerfile")
-<<<<<<< HEAD
         build_logs = build_image(ctx, dockerfile, remote)
         _print_and_save_build_logs(build_logs, ctx.image_tagged, str(pkg_root))
-=======
-        build_logs = build_image(ctx, dockerfile)
-        _print_build_logs(build_logs, ctx.image_tagged)
->>>>>>> bba2efbd
 
         serialize_logs, container_id = _serialize_pkg_in_container(ctx, td)
         _print_serialize_logs(serialize_logs, ctx.image_tagged)
