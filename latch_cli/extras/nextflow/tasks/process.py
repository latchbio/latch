import json
from dataclasses import fields, is_dataclass
from pathlib import Path
<<<<<<< HEAD
from textwrap import dedent
from typing import List, Mapping, Optional, Type
=======
from typing import Annotated, List, Mapping, Optional, Type

try:
    from typing import get_args, get_origin
except ImportError:
    from typing_extensions import get_args, get_origin
>>>>>>> a5078723

from latch.types.metadata import ParameterType

from ...common.utils import is_blob_type, is_samplesheet_param, reindent, type_repr
from ..workflow import NextflowWorkflow
from .base import NextflowBaseTask, NFTaskType


class NextflowProcessTask(NextflowBaseTask):
    def __init__(
        self,
        inputs: Mapping[str, Type[ParameterType]],
        outputs: Mapping[str, Type[ParameterType]],
        id: str,
        name: str,
        statement: str,
        ret: List[str],
        script_path: Path,
        calling_subwf_name: str,
        process_name: str,
        unaliased: str,
        execution_profile: Optional[str],
        wf: NextflowWorkflow,
        cpu: Optional[int] = None,
        memory: Optional[float] = None,
    ):
        super().__init__(
            inputs,
            outputs,
            id,
            name,
            {},
            wf,
            NFTaskType.Process,
            # rahul: cpu and memory are defined for pre-execution task only,
            # they will be overriden at runtime
            cpu=2,
            memory=4,
        )

        self.wf_inputs = {}
        self.conditional_inputs = {}
        self.channel_inputs = {}

        assert is_dataclass(inputs["default"])

        for f in fields(inputs["default"]):
            k = f.name
            v = f.type

            if k.startswith("wf_"):
                self.wf_inputs[k] = v
            elif k.startswith("condition_"):
                self.conditional_inputs[k] = v
            else:
                self.channel_inputs[k] = v

        self.statement = statement
        self.ret = ret
        self.script_path = script_path
        self.calling_subwf_name = calling_subwf_name
        self.process_name = process_name
        self.unaliased = unaliased
        self.execution_profile = execution_profile

    def _get_nextflow_fn_code(
        self, nf_script_path_in_container: Path, pre_execute: bool = False
    ):
        code_block = reindent(
            """
            wf_paths = {}
            """,
            0,
        )

        run_task_entrypoint = [
            "/root/nextflow",
            "run",
            str(nf_script_path_in_container),
            "-lib",
            "lib",
        ]

        if self.execution_profile is not None:
            run_task_entrypoint.extend(["-profile", self.execution_profile])

        for flag, val in self.wf.flags_to_params.items():
            run_task_entrypoint.extend([flag, str(val)])

        for k, typ in self.wf_inputs.items():
            code_block += reindent(
                f"""
                {k} = default.{k}
                """,
                0,
            )

            if k[3:] in self.wf.downloadable_params:
                code_block += reindent(
                    f"""
                    if {k} is not None:
                        if not {pre_execute}:
                            {k}_p = Path({k}).resolve()
                            check_exists_and_rename({k}_p, Path("/root") / {k}_p.name)
                            wf_paths["{k}"] = Path("/root") / {k}_p.name
                        else:
                            wf_paths["{k}"] = Path("/root") / "{k}"

                    """,
                    0,
                )
            elif is_blob_type(typ):
                code_block += reindent(
                    f"""
                    if {k} is not None:
                        if not {pre_execute}:
                            {k}_p = Path("/root/").resolve() # superhack
                            wf_paths["{k}"] = {k}_p
                        else:
                            wf_paths["{k}"] = Path("/root") / "{k}"

                    """,
                    0,
                )
            elif is_samplesheet_param(typ):
                code_block += reindent(
                    f"""
                    {k} = construct_samplesheet({k})
                    """,
                    1,
                )

        if self.script_path.resolve() != self.wf.nf_script.resolve():
            stem = self.script_path.resolve().relative_to(self.wf.pkg_root.resolve())
            run_task_entrypoint[2] = str(Path("/root") / stem)
            run_task_entrypoint.extend(["-entry", self.calling_subwf_name])

        # TODO (kenny) : only login if we need to
        if not pre_execute and self.wf.docker_metadata is not None:
            code_block += reindent(
                rf"""

                print("\n\n\nLogging into Docker\n")
                from latch.functions.secrets import get_secret
                docker_usr = "{self.wf.docker_metadata.username}"

                try:
                    docker_pwd = get_secret("{self.wf.docker_metadata.secret_name}")
                except ValueError as e:
                    print("Failed to get Docker credentials:", e)
                    sys.exit(1)

                login_cmd = [
                    "docker",
                    "login",
                    "--username",
                    docker_usr,
                    "--password",
                    docker_pwd,
                ]


                docker_server = "{self.wf.docker_metadata.server}"
                if docker_server != "None":
                    login_cmd.append(docker_server)

                try:
                    subprocess.run(
                        login_cmd,
                        check=True,
                    )
                except CalledProcessError as e:
                    print("Failed to login to Docker")
                except Exception:
                    traceback.print_exc()
                """,
                0,
            )

        code_block += reindent(
            rf"""

            channel_vals = [{','.join([f"json.loads(default.{x})" for x in self.channel_inputs])}]

            if not {pre_execute}:
                download_files(channel_vals, LatchDir({repr(self.wf.output_directory.remote_path)}))

            try:
                subprocess.run(
                    [{','.join([f"str({x})" if x.startswith("wf_") else repr(x) for x in run_task_entrypoint])}],
                    env={{
                        **os.environ,
                        "LATCH_BIN_DIR_OVERRIDE": str(Path.cwd() / "bin"),
                        "LATCH_CONFIG_DIR_OVERRIDE": str(Path.cwd()),
                        "LATCH_EXPRESSION": {repr(self.statement)},
                        "LATCH_RETURN": {repr(json.dumps(self.ret))},
                        "LATCH_PARAM_VALS": json.dumps(channel_vals),
                        "LATCH_PRE_EXECUTE": '{repr(pre_execute)}',
                    }},
                    check=True,
                )
            except subprocess.CalledProcessError:
                log = Path("/root/.nextflow.log").read_text()
                print("\n\n\n\n\n" + log)
                raise
            """,
            0,
        )

        return code_block

    def get_fn_interface(self, nf_script_path_in_container: Path):
        input_name, input_t = list(self._python_inputs.items())[0]
        output_t = list(self._python_outputs.values())[0]

        code_block = dedent(f"""\
            def _read_resources() -> Dict:
                try:
                    with open(".latch/resources.json") as f:
                        return json.load(f)
                except FileNotFoundError:
                    return {{}}

            def allocate_cpu({input_name}: {type_repr(input_t)}) -> int:
                res = _read_resources()
                return max(1, res.get('cpu_cores', 16))

            def allocate_memory({input_name}: {type_repr(input_t)}) -> int:
                res = _read_resources()
                return max(1, res.get('memory_bytes', 48 * 1024**3) // 1024**3)

            def allocate_disk({input_name}: {type_repr(input_t)}) -> int:
                res = _read_resources()
                return max(1, res.get('disk_bytes', 500 * 1024**3) // 1024**3)

            def get_resources({input_name}: {type_repr(input_t)}):
        """)

        code_block += reindent(
            self._get_nextflow_fn_code(nf_script_path_in_container, pre_execute=True), 1
        )

        code_block += dedent(f"""\

            @custom_task(cpu=allocate_cpu, memory=allocate_memory, storage_gib=allocate_disk, pre_execute=get_resources, cache=True)
            def {self.name}(
                {input_name}: {type_repr(input_t)}
            ) -> {type_repr(output_t)}:
            """)

        return code_block

    def get_fn_return_stmt(self):
        results: List[str] = []

        res_type = list(self._python_outputs.values())[0]

        if res_type is None:
            return "    return None"

        assert is_dataclass(res_type)

        for field in fields(res_type):
            results.append(
                reindent(
                    rf"""
                    {field.name}=out_channels.get(f"{field.name}", "[]")
                    """,
                    2,
                ).rstrip()
            )

        return_str = ",\n".join(results)

        return reindent(
            rf"""
                    return {res_type.__name__}(
                ||return|str||
                    )
            """,
            0,
        ).replace("||return|str||", return_str)

    def get_fn_code(self, nf_script_path_in_container: Path):
        code_block = dedent(self.get_fn_interface(nf_script_path_in_container))

        code_block += reindent(
            self._get_nextflow_fn_code(nf_script_path_in_container),
            1,
        )

        code_block += reindent(
            rf"""

            out_channels = {{}}
            files = [Path(f) for f in glob.glob(".latch/task-outputs/*.json")]

            for file in files:
                out_channels[file.stem] = json.loads(file.read_text())

            print(out_channels)

            upload_files(out_channels, LatchDir({repr(self.wf.output_directory.remote_path)}))

            out_channels = {{k: json.dumps(v) for k, v in out_channels.items()}}

            """,
            1,
        )

        code_block += self.get_fn_return_stmt()
        return code_block<|MERGE_RESOLUTION|>--- conflicted
+++ resolved
@@ -1,17 +1,8 @@
 import json
 from dataclasses import fields, is_dataclass
 from pathlib import Path
-<<<<<<< HEAD
 from textwrap import dedent
 from typing import List, Mapping, Optional, Type
-=======
-from typing import Annotated, List, Mapping, Optional, Type
-
-try:
-    from typing import get_args, get_origin
-except ImportError:
-    from typing_extensions import get_args, get_origin
->>>>>>> a5078723
 
 from latch.types.metadata import ParameterType
 
@@ -141,7 +132,7 @@
                     f"""
                     {k} = construct_samplesheet({k})
                     """,
-                    1,
+                    0,
                 )
 
         if self.script_path.resolve() != self.wf.nf_script.resolve():
