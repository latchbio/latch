import json
from dataclasses import fields, is_dataclass
from pathlib import Path
from textwrap import dedent
from typing import List, Mapping, Optional, Type

from latch.types.metadata import ParameterType

from ...common.utils import is_blob_type, reindent, type_repr
from ..workflow import NextflowWorkflow
from .base import NextflowBaseTask, NFTaskType


class NextflowProcessTask(NextflowBaseTask):
    def __init__(
        self,
        inputs: Mapping[str, Type[ParameterType]],
        outputs: Mapping[str, Type[ParameterType]],
        id: str,
        name: str,
        statement: str,
        ret: List[str],
        script_path: Path,
        calling_subwf_name: str,
        process_name: str,
        unaliased: str,
        execution_profile: Optional[str],
        wf: NextflowWorkflow,
        cpu: Optional[int] = None,
        memory: Optional[float] = None,
    ):
        super().__init__(
<<<<<<< HEAD
            # rahul: cpu and memory are defined for pre-execution task only,
            # they will be overriden at runtime
=======
>>>>>>> d125fb21
            inputs,
            outputs,
            id,
            name,
            {},
            wf,
            NFTaskType.Process,
<<<<<<< HEAD
            cpu=2,
            memory=4,
=======
            cpu=cpu if cpu is not None else 4,
            memory=memory / 1024 / 1024 / 1024 if memory is not None else 8,
>>>>>>> d125fb21
        )

        self.wf_inputs = {}
        self.conditional_inputs = {}
        self.channel_inputs = {}

        assert is_dataclass(inputs["default"])

        for f in fields(inputs["default"]):
            k = f.name
            v = f.type

            if k.startswith("wf_"):
                self.wf_inputs[k] = v
            elif k.startswith("condition_"):
                self.conditional_inputs[k] = v
            else:
                self.channel_inputs[k] = v

        self.statement = statement
        self.ret = ret
        self.script_path = script_path
        self.calling_subwf_name = calling_subwf_name
        self.process_name = process_name
        self.unaliased = unaliased
        self.execution_profile = execution_profile

    def _get_nextflow_fn_code(
        self, nf_script_path_in_container: Path, pre_execute: bool = False
    ):
        code_block = reindent(
            """
            wf_paths = {}
            """,
            0,
        )

        run_task_entrypoint = [
            "/root/nextflow",
            "run",
            str(nf_script_path_in_container),
            "-lib",
            "lib",
        ]

        if self.execution_profile is not None:
            run_task_entrypoint.extend(["-profile", self.execution_profile])

        for flag, val in self.wf.flags_to_params.items():
            run_task_entrypoint.extend([flag, str(val)])

        for k, typ in self.wf_inputs.items():
            code_block += reindent(
                f"""
                {k} = default.{k}
                """,
                0,
            )

            if k[3:] in self.wf.downloadable_params:
                code_block += reindent(
                    f"""
                    if {k} is not None:
                        if not {pre_execute}:
                            {k}_p = Path({k}).resolve()
                            check_exists_and_rename({k}_p, Path("/root") / {k}_p.name)
                            wf_paths["{k}"] = Path("/root") / {k}_p.name
                        else:
                            wf_paths["{k}"] = Path("/root") / "{k}"

                    """,
                    0,
                )
            elif is_blob_type(typ):
                code_block += reindent(
                    f"""
                    if {k} is not None:
                        if not {pre_execute}:
                            {k}_p = Path("/root/").resolve() # superhack
                            wf_paths["{k}"] = {k}_p
                        else:
                            wf_paths["{k}"] = Path("/root") / "{k}"

                    """,
                    0,
                )

        if self.script_path.resolve() != self.wf.nf_script.resolve():
            stem = self.script_path.resolve().relative_to(self.wf.pkg_root.resolve())
            run_task_entrypoint[2] = str(Path("/root") / stem)
            run_task_entrypoint.extend(["-entry", self.calling_subwf_name])

        # TODO (kenny) : only login if we need to
        if self.wf.docker_metadata is not None:
            code_block += reindent(
                rf"""

                print("\n\n\nLogging into Docker\n")
                from latch.functions.secrets import get_secret
                docker_usr = "{self.wf.docker_metadata.username}"

                try:
                    docker_pwd = get_secret("{self.wf.docker_metadata.secret_name}")
                except ValueError as e:
                    print("Failed to get Docker credentials:", e)
                    sys.exit(1)

                login_cmd = [
                    "docker",
                    "login",
                    "--username",
                    docker_usr,
                    "--password",
                    docker_pwd,
                ]


                docker_server = "{self.wf.docker_metadata.server}"
                if docker_server != "None":
                    login_cmd.append(docker_server)

                try:
                    subprocess.run(
                        login_cmd,
                        check=True,
                    )
                except CalledProcessError as e:
                    print("Failed to login to Docker")
                except Exception:
                    traceback.print_exc()
                """,
                1,
            )

        code_block += reindent(
            rf"""

            channel_vals = [{','.join([f"json.loads(default.{x})" for x in self.channel_inputs])}]

            if not {pre_execute}:
                download_files(channel_vals, LatchDir({repr(self.wf.output_directory.remote_path)}))

            try:
                subprocess.run(
                    [{','.join([f"str({x})" if x.startswith("wf_") else repr(x) for x in run_task_entrypoint])}],
                    env={{
                        **os.environ,
                        "LATCH_BIN_DIR_OVERRIDE": str(Path.cwd() / "bin"),
                        "LATCH_CONFIG_DIR_OVERRIDE": str(Path.cwd()),
                        "LATCH_EXPRESSION": {repr(self.statement)},
                        "LATCH_RETURN": {repr(json.dumps(self.ret))},
                        "LATCH_PARAM_VALS": json.dumps(channel_vals),
                        "LATCH_PRE_EXECUTE": '{repr(pre_execute)}',
                    }},
                    check=True,
                )
            except subprocess.CalledProcessError:
                log = Path("/root/.nextflow.log").read_text()
                print("\n\n\n\n\n" + log)
                raise
            """,
            0,
        )

        return code_block

    def get_fn_interface(self, nf_script_path_in_container: Path):
        input_name, input_t = list(self._python_inputs.items())[0]
        output_t = list(self._python_outputs.values())[0]

        code_block = dedent(f"""\
            def _read_resources() -> Dict:
                try:
                    with open(".latch/resources.json") as f:
                        return json.load(f)
                except FileNotFoundError:
                    return {{}}

            def allocate_cpu({input_name}: {type_repr(input_t)}) -> int:
                res = _read_resources()
                return max(1, res['cpu_cores']) if res.get('cpu_cores') is not None else 16

            def allocate_memory({input_name}: {type_repr(input_t)}) -> int:
                res = _read_resources()
                return max(1, res['memory_bytes'] // 1024**3) if res.get('memory_bytes') is not None else 48

            def allocate_disk({input_name}: {type_repr(input_t)}) -> int:
                res = _read_resources()
                return max(1, res['disk_bytes'] // 1024**3) if res.get('disk_bytes') is not None else 500

            def get_resources({input_name}: {type_repr(input_t)}):
        """)

        code_block += reindent(
            self._get_nextflow_fn_code(nf_script_path_in_container, pre_execute=True), 1
        )

        code_block += dedent(f"""\

            @custom_task(cpu=allocate_cpu, memory=allocate_memory, storage_gib=allocate_disk, pre_execute=get_resources, cache=True)
            def {self.name}(
                {input_name}: {type_repr(input_t)}
            ) -> {type_repr(output_t)}:
            """)

        return code_block

    def get_fn_return_stmt(self):
        results: List[str] = []

        res_type = list(self._python_outputs.values())[0]

        if res_type is None:
            return "    return None"

        assert is_dataclass(res_type)

        for field in fields(res_type):
            results.append(
                reindent(
                    rf"""
                    {field.name}=out_channels.get(f"{field.name}", "[]")
                    """,
                    2,
                ).rstrip()
            )

        return_str = ",\n".join(results)

        return reindent(
            rf"""
                    return {res_type.__name__}(
                ||return|str||
                    )
            """,
            0,
        ).replace("||return|str||", return_str)

    def get_fn_code(self, nf_script_path_in_container: Path):
        code_block = dedent(self.get_fn_interface(nf_script_path_in_container))

        code_block += reindent(
            self._get_nextflow_fn_code(nf_script_path_in_container),
            1,
        )

        code_block += reindent(
            rf"""

            out_channels = {{}}
            files = [Path(f) for f in glob.glob(".latch/task-outputs/*.json")]

            for file in files:
                out_channels[file.stem] = json.loads(file.read_text())

            print(out_channels)

            upload_files(out_channels, LatchDir({repr(self.wf.output_directory.remote_path)}))

            out_channels = {{k: json.dumps(v) for k, v in out_channels.items()}}

            """,
            1,
        )

        code_block += self.get_fn_return_stmt()
        return code_block<|MERGE_RESOLUTION|>--- conflicted
+++ resolved
@@ -30,11 +30,8 @@
         memory: Optional[float] = None,
     ):
         super().__init__(
-<<<<<<< HEAD
             # rahul: cpu and memory are defined for pre-execution task only,
             # they will be overriden at runtime
-=======
->>>>>>> d125fb21
             inputs,
             outputs,
             id,
@@ -42,13 +39,8 @@
             {},
             wf,
             NFTaskType.Process,
-<<<<<<< HEAD
             cpu=2,
             memory=4,
-=======
-            cpu=cpu if cpu is not None else 4,
-            memory=memory / 1024 / 1024 / 1024 if memory is not None else 8,
->>>>>>> d125fb21
         )
 
         self.wf_inputs = {}
@@ -142,7 +134,7 @@
             run_task_entrypoint.extend(["-entry", self.calling_subwf_name])
 
         # TODO (kenny) : only login if we need to
-        if self.wf.docker_metadata is not None:
+        if not pre_execute and self.wf.docker_metadata is not None:
             code_block += reindent(
                 rf"""
 
@@ -180,7 +172,7 @@
                 except Exception:
                     traceback.print_exc()
                 """,
-                1,
+                0,
             )
 
         code_block += reindent(
