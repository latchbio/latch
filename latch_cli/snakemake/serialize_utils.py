<<<<<<< HEAD
from pathlib import Path
=======
import re
>>>>>>> f0123288
from typing import Dict, Union

from flytekit import LaunchPlan
from flytekit.configuration import SerializationSettings
from flytekit.core import constants as common_constants
from flytekit.core.base_task import PythonTask
from flytekit.core.node import Node
from flytekit.core.utils import _dnsify
from flytekit.core.workflow import WorkflowBase
from flytekit.models import common as common_models
from flytekit.models import interface as interface_models
from flytekit.models import launch_plan as launch_plan_models
from flytekit.models import task as task_models
from flytekit.models.admin import workflow as admin_workflow_models
from flytekit.models.core import identifier as identifier_model
from flytekit.models.core import workflow as workflow_model
from flytekit.models.core.workflow import TaskNodeOverrides
from typing_extensions import TypeAlias

from latch_cli.utils import urljoins

FlyteLocalEntity: TypeAlias = Union[
    PythonTask,
    Node,
    LaunchPlan,
    WorkflowBase,
]

FlyteSerializableModel: TypeAlias = Union[
    task_models.TaskSpec,
    workflow_model.Node,
    launch_plan_models.LaunchPlan,
    admin_workflow_models.WorkflowSpec,
]

EntityCache: TypeAlias = Dict[FlyteLocalEntity, FlyteSerializableModel]


def get_serializable_launch_plan(
    entity: LaunchPlan,
    settings: SerializationSettings,
    cache: EntityCache,
) -> launch_plan_models.LaunchPlan:
    if entity in cache:
        return cache[entity]

    wf_id = identifier_model.Identifier(
        resource_type=identifier_model.ResourceType.WORKFLOW,
        project=settings.project,
        domain=settings.domain,
        name=entity.workflow.name,
        version=settings.version,
    )

    lps = launch_plan_models.LaunchPlanSpec(
        workflow_id=wf_id,
        entity_metadata=launch_plan_models.LaunchPlanMetadata(
            schedule=entity.schedule,
            notifications=entity.notifications,
        ),
        default_inputs=entity.parameters,
        fixed_inputs=entity.fixed_inputs,
        labels=common_models.Labels({}),
        annotations=(
            entity.annotations
            if entity.annotations is not None
            else common_models.Annotations({})
        ),
        auth_role=None,
        raw_output_data_config=(
            entity.raw_output_data_config
            if entity.raw_output_data_config is not None
            else common_models.RawOutputDataConfig("")
        ),
        max_parallelism=entity.max_parallelism,
        security_context=entity.security_context,
    )

    lp_id = identifier_model.Identifier(
        resource_type=identifier_model.ResourceType.LAUNCH_PLAN,
        project=settings.project,
        domain=settings.domain,
        name=entity.name,
        version=settings.version,
    )
    lp_model = launch_plan_models.LaunchPlan(
        id=lp_id,
        spec=lps,
        closure=launch_plan_models.LaunchPlanClosure(
            state=None,
            expected_inputs=interface_models.ParameterMap({}),
            expected_outputs=interface_models.VariableMap({}),
        ),
    )
    cache[entity] = lp_model

    return lp_model


def get_serializable_task(
    entity: FlyteLocalEntity,
    settings: SerializationSettings,
    cache: EntityCache,
) -> task_models.TaskSpec:
    if entity in cache:
        return cache[entity]

    task_id = identifier_model.Identifier(
        identifier_model.ResourceType.TASK,
        settings.project,
        settings.domain,
        entity.name,
        settings.version,
    )

    container = entity.get_container(settings)
    pod = entity.get_k8s_pod(settings)

    tt = task_models.TaskTemplate(
        id=task_id,
        type=entity.task_type,
        metadata=entity.metadata.to_taskmetadata_model(),
        interface=entity.interface,
        custom=entity.get_custom(settings),
        container=container,
        task_type_version=entity.task_type_version,
        security_context=entity.security_context,
        config=entity.get_config(settings),
        k8s_pod=pod,
        sql=entity.get_sql(settings),
    )
    task_model = task_models.TaskSpec(template=tt)
    cache[entity] = task_model
    return task_model


class SerializationError(Exception):
    pass


def get_serializable_node(
    entity: Node,
    settings: SerializationSettings,
    cache: EntityCache,
) -> workflow_model.Node:
    if entity in cache:
        return cache[entity]

    if entity.flyte_entity is None:
        raise SerializationError(
            f"SnakemakeWorkflow Node {entity.id} has no task and cannot be serialized."
        )

    upstream_sdk_nodes = [
        get_serializable_node(n, settings, cache)
        for n in entity.upstream_nodes
        if n.id != common_constants.GLOBAL_INPUT_NODE_ID
    ]

    if isinstance(entity.flyte_entity, PythonTask):
        task_spec = get_serializable_task(entity.flyte_entity, settings, cache)
        node_model = workflow_model.Node(
            id=_dnsify(entity.id),
            metadata=entity.metadata,
            inputs=entity.bindings,
            upstream_node_ids=[n.id for n in upstream_sdk_nodes],
            output_aliases=[],
            task_node=workflow_model.TaskNode(
                reference_id=task_spec.template.id,
                overrides=TaskNodeOverrides(resources=entity._resources),
            ),
        )
        cache[entity] = node_model
        return node_model
    else:
        raise SerializationError(
            "Cannot serialize a SnakemakeWorkflow node {entity.id} containing a task"
            f" of type {entity._flyte_entity}.The task must be a PythonTask."
        )


def get_serializable_workflow(
    entity: WorkflowBase,
    settings: SerializationSettings,
    cache: EntityCache,
) -> admin_workflow_models.WorkflowSpec:
    if entity in cache:
        return cache[entity]

    upstream_node_models = [
        get_serializable_node(n, settings, cache)
        for n in entity.nodes
        if n.id != common_constants.GLOBAL_INPUT_NODE_ID
    ]

    wf_id = identifier_model.Identifier(
        resource_type=identifier_model.ResourceType.WORKFLOW,
        project=settings.project,
        domain=settings.domain,
        name=entity.name,
        version=settings.version,
    )
    wf_t = workflow_model.WorkflowTemplate(
        id=wf_id,
        metadata=entity.workflow_metadata.to_flyte_model(),
        metadata_defaults=entity.workflow_metadata_defaults.to_flyte_model(),
        interface=entity.interface,
        nodes=upstream_node_models,
        outputs=entity.output_bindings,
    )

    admin_wf = admin_workflow_models.WorkflowSpec(template=wf_t, sub_workflows=[])
    cache[entity] = admin_wf
    return admin_wf


<<<<<<< HEAD
def update_mapping(cur: Path, stem: Path, remote: str, mapping: Dict[str, str]):
    if cur.is_file():
        mapping[str(stem)] = remote
        return

    for p in cur.iterdir():
        update_mapping(p, stem / p.name, urljoins(remote, p.name), mapping)
=======
def best_effort_display_name(x: str):
    expr = re.compile(r"_+")
    return expr.sub(" ", x).title().strip()
>>>>>>> f0123288
<|MERGE_RESOLUTION|>--- conflicted
+++ resolved
@@ -1,8 +1,5 @@
-<<<<<<< HEAD
+import re
 from pathlib import Path
-=======
-import re
->>>>>>> f0123288
 from typing import Dict, Union
 
 from flytekit import LaunchPlan
@@ -219,7 +216,6 @@
     return admin_wf
 
 
-<<<<<<< HEAD
 def update_mapping(cur: Path, stem: Path, remote: str, mapping: Dict[str, str]):
     if cur.is_file():
         mapping[str(stem)] = remote
@@ -227,8 +223,10 @@
 
     for p in cur.iterdir():
         update_mapping(p, stem / p.name, urljoins(remote, p.name), mapping)
-=======
+
+
+underscores = re.compile(r"_+")
+
+
 def best_effort_display_name(x: str):
-    expr = re.compile(r"_+")
-    return expr.sub(" ", x).title().strip()
->>>>>>> f0123288
+    return underscores.sub(" ", x).title().strip()