--- conflicted
+++ resolved
@@ -495,11 +495,7 @@
             print(f"JIT Workflow Version: {{jit_wf_version}}")
             print(f"JIT Execution Display Name: {{jit_exec_display_name}}")
 
-<<<<<<< HEAD
-            wf = extract_snakemake_workflow(pkg_root, snakefile, image_name_full, jit_wf_version, jit_exec_display_name, local_to_remote_path_mapping)
-=======
-            wf = extract_snakemake_workflow(pkg_root, snakefile, jit_wf_version, jit_exec_display_name, local_to_remote_path_mapping, non_blob_parameters)
->>>>>>> 91af38dd
+            wf = extract_snakemake_workflow(pkg_root, snakefile, image_name_full, jit_wf_version, jit_exec_display_name, local_to_remote_path_mapping, non_blob_parameters)
             wf_name = wf.name
             generate_snakemake_entrypoint(wf, pkg_root, snakefile, {repr(remote_output_url)}, non_blob_parameters)
 
