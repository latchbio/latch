import importlib
import json
import sys
import textwrap
import typing
from dataclasses import dataclass, is_dataclass
from enum import Enum
from pathlib import Path
from typing import (
    Any,
    Dict,
    Generator,
    Iterable,
    List,
    Optional,
    Tuple,
    Type,
    TypeVar,
    Union,
    get_args,
    get_origin,
)
from urllib.parse import urlparse

import snakemake
import snakemake.io
import snakemake.jobs
from flytekit.configuration import SerializationSettings
from flytekit.core import constants as _common_constants
from flytekit.core.class_based_resolver import ClassStorageTaskResolver
from flytekit.core.docstring import Docstring
from flytekit.core.interface import Interface, transform_interface_to_typed_interface
from flytekit.core.node import Node
from flytekit.core.promise import NodeOutput, Promise
from flytekit.core.python_auto_container import (
    DefaultTaskResolver,
    PythonAutoContainerTask,
)
from flytekit.core.type_engine import TypeEngine
from flytekit.core.workflow import (
    WorkflowBase,
    WorkflowFailurePolicy,
    WorkflowMetadata,
    WorkflowMetadataDefaults,
)
from flytekit.exceptions import scopes as exception_scopes
from flytekit.models import interface as interface_models
from flytekit.models import literals as literals_models
from flytekit.models import task as _task_models
from flytekit.models import types as type_models
from flytekit.models.core.types import BlobType
from flytekit.models.literals import Blob, BlobMetadata, Literal, LiteralMap, Scalar
from flytekitplugins.pod.task import (
    _PRIMARY_CONTAINER_NAME_FIELD,
    Pod,
    _sanitize_resource_name,
)
from kubernetes.client import ApiClient
from kubernetes.client.models import V1Container, V1EnvVar, V1ResourceRequirements
from snakemake.dag import DAG
from snakemake.jobs import GroupJob, Job
from typing_extensions import TypeAlias, TypedDict

import latch.types.metadata as metadata
from latch.resources.tasks import custom_task
from latch.types.directory import LatchDir
from latch.types.file import LatchFile
from latch_cli.snakemake.config.utils import is_primitive_type, type_repr

from ..utils import identifier_suffix_from_str

SnakemakeInputVal: TypeAlias = snakemake.io._IOFile


# old snakemake did not have encode_target_jobs_cli_args
def jobs_cli_args(
    jobs: Iterable[Job],
) -> Generator[str, None, None]:
    for x in jobs:
        wildcards = ",".join(
            f"{key}={value}" for key, value in x.wildcards_dict.items()
        )
        yield f"{x.rule.name}:{wildcards}"


T = TypeVar("T")


# todo(maximsmol): use a stateful writer that keeps track of indent level
def reindent(x: str, level: int) -> str:
    if x[0] == "\n":
        x = x[1:]
    return textwrap.indent(textwrap.dedent(x), "    " * level)


@dataclass
class JobOutputInfo:
    jobid: str
    output_param_name: str
    type_: Union[Type[LatchFile], Type[LatchDir]]


def task_fn_placeholder(): ...


def variable_name_for_file(file: snakemake.io.AnnotatedString):
    if file[0] == "/":
        return f"a_{identifier_suffix_from_str(file)}"

    return f"r_{identifier_suffix_from_str(file)}"


def variable_name_for_value(
    val: SnakemakeInputVal,
    params: Union[snakemake.io.InputFiles, snakemake.io.OutputFiles, None] = None,
) -> str:
    if params is not None:
        for name, v in params.items():
            if val == v:
                return name

    return variable_name_for_file(val.file)


@dataclass
class RemoteFile:
    local_path: str
    remote_path: str


def snakemake_dag_to_interface(
    dag: DAG,
    wf_name: str,
    docstring: Optional[Docstring] = None,
    local_to_remote_path_mapping: Optional[Dict[str, str]] = None,
) -> Tuple[Interface, LiteralMap, List[RemoteFile]]:
    outputs: Dict[str, Union[Type[LatchFile], Type[LatchDir]]] = {}
    for target in dag.targetjobs:
        for desired in target.input:
            param = variable_name_for_value(desired, target.input)

            jobs: List[snakemake.jobs.Job] = dag.file2jobs(desired)
            producer_out: snakemake.io._IOFile = next(x for x in jobs[0].output)
            if producer_out.is_directory:
                outputs[param] = LatchDir
            else:
                outputs[param] = LatchFile

    literals: Dict[str, Literal] = {}
    inputs: Dict[str, Tuple[Type[LatchFile], None]] = {}
    return_files: List[RemoteFile] = []
    for job in dag.jobs:
        dep_outputs = []
        for dep, dep_files in dag.dependencies[job].items():
            for o in dep.output:
                if o in dep_files:
                    dep_outputs.append(o)

        for x in job.input:
            if x not in dep_outputs:
                param = variable_name_for_value(x, job.input)
                inputs[param] = (
                    LatchFile,
                    None,
                )

                print(x)

                print(local_to_remote_path_mapping)

                remote_path = (
                    Path("/.snakemake_latch") / "workflows" / wf_name / "inputs" / x
                )
                use_original_remote_path: bool = (
                    local_to_remote_path_mapping is not None
                    and x in local_to_remote_path_mapping
                )

                if use_original_remote_path:
                    remote_path = local_to_remote_path_mapping.get(x)

                remote_url = (
                    urlparse(str(remote_path))._replace(scheme="latch").geturl()
                )

                if not use_original_remote_path:
                    return_files.append(
                        RemoteFile(local_path=x, remote_path=remote_url)
                    )

                literals[param] = Literal(
                    scalar=Scalar(
                        blob=Blob(
                            metadata=BlobMetadata(
                                type=BlobType(
                                    format="",
                                    dimensionality=BlobType.BlobDimensionality.SINGLE,
                                )
                            ),
                            uri=remote_url,
                        ),
                    )
                )

    meta = metadata.LatchMetadata(
        display_name=wf_name,
        author=metadata.LatchAuthor(name="Latch Snakemake JIT"),
        parameters={k: metadata.LatchParameter(display_name=k) for k in inputs.keys()},
    )

    return (
        Interface(
            inputs,
            outputs,
            docstring=Docstring(f"{wf_name}\n\nSample Description\n\n" + str(meta)),
        ),
        LiteralMap(literals=literals),
        return_files,
    )


def binding_data_from_python(
    expected_literal_type: type_models.LiteralType,
    t_value: typing.Any,
    t_value_type: Optional[Type] = None,
) -> Optional[literals_models.BindingData]:
    if isinstance(t_value, Promise):
        if not t_value.is_ready:
            return literals_models.BindingData(promise=t_value.ref)


def binding_from_python(
    var_name: str,
    expected_literal_type: type_models.LiteralType,
    t_value: typing.Any,
    t_value_type: Type,
) -> literals_models.Binding:
    binding_data = binding_data_from_python(
        expected_literal_type, t_value, t_value_type
    )
    return literals_models.Binding(var=var_name, binding=binding_data)


def transform_type(
    x: Type, description: Optional[str] = None
) -> interface_models.Variable:
    return interface_models.Variable(
        type=TypeEngine.to_literal_type(x), description=description
    )


def transform_types_in_variable_map(
    variable_map: Dict[str, Type],
    descriptions: Dict[str, str] = {},
) -> Dict[str, interface_models.Variable]:
    res = {}
    if variable_map:
        for k, v in variable_map.items():
            res[k] = transform_type(v, descriptions.get(k, k))
    return res


def interface_to_parameters(
    interface: Optional[Interface],
) -> interface_models.ParameterMap:
    if interface is None or interface.inputs_with_defaults is None:
        return interface_models.ParameterMap({})
    if interface.docstring is None:
        inputs_vars = transform_types_in_variable_map(interface.inputs)
    else:
        inputs_vars = transform_types_in_variable_map(
            interface.inputs, interface.docstring.input_descriptions
        )
    params: Dict[str, interface_models.Parameter] = {}
    for k, v in inputs_vars.items():
        val, default = interface.inputs_with_defaults[k]
        required = default is None
        default_lv = None
        if default is not None:
            default_lv = TypeEngine.to_literal(
                None, default, python_type=interface.inputs[k], expected=v.type
            )
        params[k] = interface_models.Parameter(
            var=v, default=default_lv, required=required
        )
    return interface_models.ParameterMap(params)


class JITRegisterWorkflow(WorkflowBase, ClassStorageTaskResolver):
    out_parameter_name = "o0"  # must be "o0"

    def __init__(
        self,
    ):
        assert metadata._snakemake_metadata is not None

        parameter_metadata = metadata._snakemake_metadata.parameters
        display_name = metadata._snakemake_metadata.display_name
        name = metadata._snakemake_metadata.name

        docstring = Docstring(
            f"{display_name}\n\nSample Description\n\n"
            + str(metadata._snakemake_metadata)
        )
        python_interface = Interface(
            {k: v.type for k, v in parameter_metadata.items()},
            {self.out_parameter_name: bool},
            docstring=docstring,
        )
        self.parameter_metadata = parameter_metadata
        if metadata._snakemake_metadata.output_dir is not None:
            self.remote_output_url = metadata._snakemake_metadata.output_dir.remote_path
        else:
            self.remote_output_url = None

        workflow_metadata = WorkflowMetadata(
            on_failure=WorkflowFailurePolicy.FAIL_IMMEDIATELY
        )
        name = f"{name}_jit_register"
        workflow_metadata_defaults = WorkflowMetadataDefaults(False)
        super().__init__(
            name=name,
            workflow_metadata=workflow_metadata,
            workflow_metadata_defaults=workflow_metadata_defaults,
            python_interface=python_interface,
        )

    def get_fn_interface(
        self, decorator_name="small_task", fn_name: Optional[str] = None
    ):
        if fn_name is None:
            fn_name = self.name

        params_str = ",\n".join(
            reindent(
                rf"""
                {param}: {type_repr(t, add_namespace=True)}
                """,
                1,
            ).rstrip()
            for param, t in self.python_interface.inputs.items()
        )

        return reindent(
            rf"""
            @{decorator_name}
            def {fn_name}(
            __params__
            ) -> bool:
            """,
            0,
        ).replace("__params__", params_str)

    def get_fn_return_stmt(self):
        return reindent(
            rf"""
            return True
            """,
            1,
        )

    def get_fn_code(
        self,
        snakefile_path: str,
        version: str,
        image_name: str,
        account_id: str,
        remote_output_url: Optional[str],
    ):
        task_name = f"{self.name}_task"

        code_block = self.get_fn_interface(fn_name=task_name)

        code_block += reindent(
            r"""
            non_blob_parameters = {}
            """,
            1,
        )

        code_block += reindent(
            r"""
            local_to_remote_path_mapping = {}
            """,
            1,
        )

        for param, t in self.python_interface.inputs.items():
            if t in (LatchFile, LatchDir):
                param_meta = self.parameter_metadata[param]
                assert isinstance(param_meta, metadata.SnakemakeFileParameter)

                code_block += reindent(
                    rf"""
                    {param}_dst_p = Path("{param_meta.path}")

                    print(f"Downloading {param}: {{{param}.remote_path}}")
                    {param}._create_imposters()
                    {param}_p = Path({param}.path)
                    print(f"  {{file_name_and_size({param}_p)}}")

                    """,
                    1,
                )

                if t is LatchDir:
                    code_block += reindent(
                        rf"""
                        for x in {param}_p.iterdir():
                            print(f"    {{file_name_and_size(x)}}")

                        """,
                        1,
                    )

                code_block += reindent(
                    rf"""
                    print(f"Moving {param} to {{{param}_dst_p}}")
                    check_exists_and_rename(
                        {param}_p,
                        {param}_dst_p
                    )

                    update_mapping({param}_dst_p, {param}.remote_path, local_to_remote_path_mapping)

                    """,
                    1,
                )
            else:
                code_block += reindent(
                    rf"""
                    print(f"Saving parameter value {param} = {{get_parameter_json_value({param})}}")
                    non_blob_parameters[{repr(param)}] = get_parameter_json_value({param})
                    """,
                    1,
                )

        code_block += reindent(
            rf"""
            image_name = "{image_name}"
            account_id = "{account_id}"
            snakefile = Path("{snakefile_path}")

            lp = LatchPersistence()
            """,
            1,
        )

        code_block += reindent(
            rf"""
            pkg_root = Path(".")

            exec_id_hash = hashlib.sha1()
            exec_id_hash.update(os.environ["FLYTE_INTERNAL_EXECUTION_ID"].encode("utf-8"))
            version = exec_id_hash.hexdigest()[:16]

            wf = extract_snakemake_workflow(pkg_root, snakefile, version, local_to_remote_path_mapping)
            wf_name = wf.name
            generate_snakemake_entrypoint(wf, pkg_root, snakefile, {repr(remote_output_url)}, non_blob_parameters)

            entrypoint_remote = f"latch:///.snakemake_latch/workflows/{{wf_name}}/entrypoint.py"
            lp.upload("latch_entrypoint.py", entrypoint_remote)
            print(f"latch_entrypoint.py -> {{entrypoint_remote}}")
            """,
            1,
        )

        code_block += reindent(
            r"""
            dockerfile = Path("Dockerfile-dynamic").resolve()
            dockerfile.write_text(
            textwrap.dedent(
                    f'''
                    from 812206152185.dkr.ecr.us-west-2.amazonaws.com/{image_name}

                    copy latch_entrypoint.py /root/latch_entrypoint.py
                    '''
                )
            )
            new_image_name = f"{image_name}-{version}"

            os.mkdir("/root/.ssh")
            ssh_key_path = Path("/root/.ssh/id_rsa")
            cmd = ["ssh-keygen", "-f", ssh_key_path, "-N", "", "-q"]
            try:
                subprocess.run(cmd, check=True)
            except subprocess.CalledProcessError as e:
                raise ValueError(
                    "There was a problem creating temporary SSH credentials. Please ensure"
                    " that `ssh-keygen` is installed and available in your PATH."
                ) from e
            os.chmod(ssh_key_path, 0o700)

            token = os.environ.get("FLYTE_INTERNAL_EXECUTION_ID", "")
            headers = {
                "Authorization": f"Latch-Execution-Token {token}",
            }

            ssh_public_key_path = Path("/root/.ssh/id_rsa.pub")
            response = tinyrequests.post(
                config.api.centromere.provision,
                headers=headers,
                json={
                    "public_key": ssh_public_key_path.read_text().strip(),
                },
            )

            resp = response.json()
            try:
                public_ip = resp["ip"]
                username = resp["username"]
            except KeyError as e:
                raise ValueError(
                    f"Malformed response from request for centromere login: {resp}"
                ) from e


            subprocess.run(["ssh", "-o", "StrictHostKeyChecking=no", f"{username}@{public_ip}", "uptime"])
            dkr_client = _construct_dkr_client(ssh_host=f"ssh://{username}@{public_ip}")

            data = {"pkg_name": new_image_name.split(":")[0], "ws_account_id": account_id}
            response = requests.post(config.api.workflow.upload_image, headers=headers, json=data)

            try:
                response = response.json()
                access_key = response["tmp_access_key"]
                secret_key = response["tmp_secret_key"]
                session_token = response["tmp_session_token"]
            except KeyError as err:
                raise ValueError(f"malformed response on image upload: {response}") from err

            try:
                client = boto3.session.Session(
                    aws_access_key_id=access_key,
                    aws_secret_access_key=secret_key,
                    aws_session_token=session_token,
                    region_name="us-west-2",
                ).client("ecr")
                token = client.get_authorization_token()["authorizationData"][0][
                    "authorizationToken"
                ]
            except Exception as err:
                raise ValueError(
                    f"unable to retreive an ecr login token for user {account_id}"
                ) from err

            user, password = base64.b64decode(token).decode("utf-8").split(":")
            dkr_client.login(
                username=user,
                password=password,
                registry=config.dkr_repo,
            )

            image_build_logs = dkr_client.build(
                path=str(pkg_root),
                dockerfile=str(dockerfile),
                buildargs={"tag": f"{config.dkr_repo}/{new_image_name}"},
                tag=f"{config.dkr_repo}/{new_image_name}",
                decode=True,
            )
            print_and_write_build_logs(image_build_logs, new_image_name, pkg_root)

            upload_image_logs = dkr_client.push(
                repository=f"{config.dkr_repo}/{new_image_name}",
                stream=True,
                decode=True,
            )
            print_upload_logs(upload_image_logs, new_image_name)

            temp_dir = tempfile.TemporaryDirectory()
            with Path(temp_dir.name).resolve() as td:
                serialize_snakemake(wf, td, new_image_name, config.dkr_repo)

                protos = _recursive_list(td)
                reg_resp = register_serialized_pkg(protos, None, version, account_id)
                _print_reg_resp(reg_resp, new_image_name)

            wf_spec_remote = f"latch:///.snakemake_latch/workflows/{wf_name}/spec"
            spec_dir = Path("spec")
            for x_dir in spec_dir.iterdir():
                if not x_dir.is_dir():
                    dst = f"{wf_spec_remote}/{x_dir.name}"
                    print(f"{x_dir} -> {dst}")
                    lp.upload(str(x_dir), dst)
                    print("  done")
                    continue

                for x in x_dir.iterdir():
                    dst = f"{wf_spec_remote}/{x_dir.name}/{x.name}"
                    print(f"{x} -> {dst}")
                    lp.upload(str(x), dst)
                    print("  done")

            class _WorkflowInfoNode(TypedDict):
                id: str


            nodes: Optional[List[_WorkflowInfoNode]] = None
            while not nodes:
                time.sleep(1)
                nodes = execute(
                    gql.gql('''
                    query workflowQuery($name: String, $ownerId: BigInt, $version: String) {
                    workflowInfos(condition: { name: $name, ownerId: $ownerId, version: $version}) {
                        nodes {
                            id
                        }
                    }
                    }
                    '''),
                    {"name": wf_name, "version": version, "ownerId": account_id},
                )["workflowInfos"]["nodes"]

            if len(nodes) > 1:
                raise ValueError(
                    "Invariant violated - more than one workflow identified for unique combination"
                    " of {wf_name}, {version}, {account_id}"
                )

            print(nodes)

            for file in wf.return_files:
                print(f"Uploading {file.local_path} -> {file.remote_path}")
                lp.upload(file.local_path, file.remote_path)

            wf_id = nodes[0]["id"]
            params = gpjson.MessageToDict(wf.literal_map.to_flyte_idl()).get("literals", {})

            _interface_request = {
                "workflow_id": wf_id,
                "params": params,
                # "snakemake_jit": True,
            }

            response = requests.post(urljoin(config.nucleus_url, "/api/create-execution"), headers=headers, json=_interface_request)
            print(response.json())
            """,
            1,
        )
        code_block += self.get_fn_return_stmt()
        return code_block


class SnakemakeWorkflow(WorkflowBase, ClassStorageTaskResolver):
    def __init__(
        self,
        dag: DAG,
        version: Optional[str] = None,
        local_to_remote_path_mapping: Optional[Dict[str, str]] = None,
    ):
        assert metadata._snakemake_metadata is not None
        name = metadata._snakemake_metadata.name

        assert name is not None

<<<<<<< HEAD
        python_interface, literal_map, return_files = snakemake_dag_to_interface(
            dag, name, None
=======
        native_interface, literal_map, return_files = snakemake_dag_to_interface(
            dag,
            name,
            None,
            local_to_remote_path_mapping,
>>>>>>> 0e445d06
        )

        self.literal_map = literal_map
        self.return_files = return_files
        self._input_parameters = None
        self._dag = dag
        self.snakemake_tasks: List[SnakemakeJobTask] = []

        workflow_metadata = WorkflowMetadata(
            on_failure=WorkflowFailurePolicy.FAIL_IMMEDIATELY
        )
        workflow_metadata_defaults = WorkflowMetadataDefaults(False)
        super().__init__(
            name=name,
            workflow_metadata=workflow_metadata,
            workflow_metadata_defaults=workflow_metadata_defaults,
            python_interface=python_interface,
        )

    def compile(self, **kwargs):
        self._input_parameters = interface_to_parameters(self.python_interface)

        GLOBAL_START_NODE = Node(
            id=_common_constants.GLOBAL_INPUT_NODE_ID,
            metadata=None,
            bindings=[],
            upstream_nodes=[],
            flyte_entity=None,
        )

        node_map: Dict[str, Node] = {}

        target_files = [x for job in self._dag.targetjobs for x in job.input]

        for layer in self._dag.toposorted():
            for job in layer:
                assert isinstance(job, snakemake.jobs.Job)
                is_target = False

                if job in self._dag.targetjobs:
                    continue

                target_file_for_output_param: Dict[str, str] = {}
                target_file_for_input_param: Dict[str, str] = {}

                python_outputs: Dict[str, Union[Type[LatchFile], Type[LatchDir]]] = {}
                for x in job.output:
                    assert isinstance(x, SnakemakeInputVal)

                    if x in target_files:
                        is_target = True
                    param = variable_name_for_value(x, job.output)
                    target_file_for_output_param[param] = x

                    if x.is_directory:
                        python_outputs[param] = LatchDir
                    else:
                        python_outputs[param] = LatchFile

                dep_outputs: Dict[SnakemakeInputVal, JobOutputInfo] = {}
                for dep, dep_files in self._dag.dependencies[job].items():
                    for o in dep.output:
                        if o in dep_files:
                            assert isinstance(o, SnakemakeInputVal)

                            dep_outputs[o] = JobOutputInfo(
                                jobid=dep.jobid,
                                output_param_name=variable_name_for_value(
                                    o, dep.output
                                ),
                                type_=LatchDir if o.is_directory else LatchFile,
                            )

                python_inputs: Dict[str, Union[Type[LatchFile], Type[LatchDir]]] = {}
                promise_map: Dict[str, JobOutputInfo] = {}
                for x in job.input:
                    param = variable_name_for_value(x, job.input)
                    target_file_for_input_param[param] = x

                    dep_out = dep_outputs.get(x)

                    python_inputs[param] = LatchFile

                    if dep_out is not None:
                        python_inputs[param] = dep_out.type_
                        promise_map[param] = dep_out

                interface = Interface(python_inputs, python_outputs, docstring=None)
                task = SnakemakeJobTask(
                    wf=self,
                    job=job,
                    inputs=python_inputs,
                    outputs=python_outputs,
                    target_file_for_input_param=target_file_for_input_param,
                    target_file_for_output_param=target_file_for_output_param,
                    is_target=is_target,
                    interface=interface,
                )
                self.snakemake_tasks.append(task)

                typed_interface = transform_interface_to_typed_interface(interface)
                assert typed_interface is not None

                bindings: List[literals_models.Binding] = []
                for k in interface.inputs:
                    var = typed_interface.inputs[k]
                    if var.description in promise_map:
                        job_output_info = promise_map[var.description]
                        promise_to_bind = Promise(
                            var=k,
                            val=NodeOutput(
                                node=node_map[job_output_info.jobid],
                                var=job_output_info.output_param_name,
                            ),
                        )
                    else:
                        promise_to_bind = Promise(
                            var=k,
                            val=NodeOutput(node=GLOBAL_START_NODE, var=k),
                        )
                    bindings.append(
                        binding_from_python(
                            var_name=k,
                            expected_literal_type=var.type,
                            t_value=promise_to_bind,
                            t_value_type=interface.inputs[k],
                        )
                    )

                upstream_nodes = []
                for x in self._dag.dependencies[job].keys():
                    if x.jobid in node_map:
                        upstream_nodes.append(node_map[x.jobid])

                node = Node(
                    id=f"n{job.jobid}",
                    metadata=task.construct_node_metadata(),
                    bindings=sorted(bindings, key=lambda b: b.var),
                    upstream_nodes=upstream_nodes,
                    flyte_entity=task,
                )
                node_map[job.jobid] = node

        bindings: List[literals_models.Binding] = []
        for i, out in enumerate(self.interface.outputs.keys()):
            upstream_id, upstream_var = self.find_upstream_node_matching_output_var(out)
            promise_to_bind = Promise(
                var=out,
                val=NodeOutput(node=node_map[upstream_id], var=upstream_var),
            )
            t = self.python_interface.outputs[out]
            b = binding_from_python(
                out,
                self.interface.outputs[out].type,
                promise_to_bind,
                t,
            )
            bindings.append(b)

        self._nodes = list(node_map.values())
        self._output_bindings = bindings

    def find_upstream_node_matching_output_var(self, out_var: str):
        for j in self._dag.targetjobs:
            for depen, files in self._dag.dependencies[j].items():
                for f in files:
                    if variable_name_for_file(f) == out_var:
                        return depen.jobid, variable_name_for_value(f, depen.output)

        raise RuntimeError(f"could not find upstream node for output: {out_var}")

    def execute(self, **kwargs):
        return exception_scopes.user_entry_point(self._workflow_function)(**kwargs)


def build_jit_register_wrapper() -> JITRegisterWorkflow:
    wrapper_wf = JITRegisterWorkflow()
    out_parameter_name = wrapper_wf.out_parameter_name

    python_interface = wrapper_wf.python_interface
    wrapper_wf._input_parameters = interface_to_parameters(python_interface)

    GLOBAL_START_NODE = Node(
        id=_common_constants.GLOBAL_INPUT_NODE_ID,
        metadata=None,
        bindings=[],
        upstream_nodes=[],
        flyte_entity=None,
    )
    task_interface = Interface(
        python_interface.inputs, python_interface.outputs, docstring=None
    )
    task = PythonAutoContainerTask[T](
        name=f"{wrapper_wf.name}_task",
        task_type="python-task",
        interface=task_interface,
        task_config=None,
        task_resolver=JITRegisterWorkflowResolver(),
    )

    typed_interface = transform_interface_to_typed_interface(python_interface)
    assert typed_interface is not None

    task_bindings: List[literals_models.Binding] = []
    for k in python_interface.inputs:
        var = typed_interface.inputs[k]
        promise_to_bind = Promise(
            var=k,
            val=NodeOutput(node=GLOBAL_START_NODE, var=k),
        )
        task_bindings.append(
            binding_from_python(
                var_name=k,
                expected_literal_type=var.type,
                t_value=promise_to_bind,
                t_value_type=python_interface.inputs[k],
            )
        )
    task_node = Node(
        id="n0",
        metadata=task.construct_node_metadata(),
        bindings=sorted(task_bindings, key=lambda b: b.var),
        upstream_nodes=[],
        flyte_entity=task,
    )

    promise_to_bind = Promise(
        var=out_parameter_name,
        val=NodeOutput(node=task_node, var=out_parameter_name),
    )
    t = python_interface.outputs[out_parameter_name]
    output_binding = binding_from_python(
        out_parameter_name,
        bool,
        promise_to_bind,
        t,
    )

    wrapper_wf._nodes = [task_node]
    wrapper_wf._output_bindings = [output_binding]
    return wrapper_wf


class AnnotatedStrJson(TypedDict):
    value: str
    flags: Dict[str, bool]


MaybeAnnotatedStrJson: TypeAlias = Union[str, AnnotatedStrJson]


def annotated_str_to_json(
    x: Union[str, snakemake.io._IOFile, snakemake.io.AnnotatedString]
) -> MaybeAnnotatedStrJson:
    if not isinstance(x, (snakemake.io.AnnotatedString, snakemake.io._IOFile)):
        return x

    flags = dict(x.flags.items())
    if "report" in flags:
        report = flags["report"]
        flags["report"] = {
            "caption": report.caption.get_filename(),
            "category": report.category,
        }

    return {"value": str(x), "flags": flags}


IONamedListItem = Union[MaybeAnnotatedStrJson, List[MaybeAnnotatedStrJson]]


class NamedListJson(TypedDict):
    positional: List[IONamedListItem]
    keyword: Dict[str, IONamedListItem]


def named_list_to_json(xs: snakemake.io.Namedlist) -> NamedListJson:
    named: Dict[str, IONamedListItem] = {}
    for k, vs in xs.items():
        if not isinstance(vs, list):
            named[k] = annotated_str_to_json(vs)
            continue

        named[k] = [annotated_str_to_json(v) for v in vs]

    named_values = set()
    for vs in named.values():
        if not isinstance(vs, list):
            vs = [vs]

        for v in vs:
            if isinstance(v, dict):
                v = v["value"]
            named_values.add(v)

    unnamed: List[IONamedListItem] = []
    for vs in xs:
        if not isinstance(vs, list):
            vs = [vs]

        for v in vs:
            obj = annotated_str_to_json(v)

            rendered = obj
            if isinstance(rendered, dict):
                rendered = rendered["value"]
            if rendered in named_values:
                continue

            unnamed.append(obj)

    return {"positional": unnamed, "keyword": named}


class SnakemakeJobTask(PythonAutoContainerTask[Pod]):
    def __init__(
        self,
        wf: SnakemakeWorkflow,
        job: snakemake.jobs.Job,
        inputs: Dict[str, Union[Type[LatchFile], Type[LatchDir]]],
        outputs: Dict[str, Union[Type[LatchFile], Type[LatchDir]]],
        target_file_for_input_param: Dict[str, str],
        target_file_for_output_param: Dict[str, str],
        is_target: bool,
        interface: Interface,
    ):
        name = f"{job.name}_{job.jobid}"

        self.wf = wf
        self.job = job
        self._is_target = is_target
        self._python_inputs = inputs
        self._python_outputs = outputs
        self._target_file_for_input_param = target_file_for_input_param
        self._target_file_for_output_param = target_file_for_output_param

        self._task_function = task_fn_placeholder

        limits = self.job.resources
        cores = limits.get("cpus", 4)

        # convert MB to GiB
        mem = limits.get("mem_mb", 8589) * 1000 * 1000 // 1024 // 1024 // 1024

        super().__init__(
            task_type="sidecar",
            task_type_version=2,
            name=name,
            interface=interface,
            task_config=custom_task(cpu=cores, memory=mem).keywords["task_config"],
            task_resolver=SnakemakeJobTaskResolver(),
        )

    # todo(maximsmol): this is very awful
    def _serialize_pod_spec(self, settings: SerializationSettings) -> Dict[str, Any]:
        containers = self.task_config.pod_spec.containers
        primary_exists = False
        for container in containers:
            if container.name == self.task_config.primary_container_name:
                primary_exists = True
                break
        if not primary_exists:
            # insert a placeholder primary container if it is not defined in the pod spec.
            containers.append(V1Container(name=self.task_config.primary_container_name))

        final_containers = []
        for container in containers:
            # In the case of the primary container, we overwrite specific container attributes with the default values
            # used in the regular Python task.
            if container.name == self.task_config.primary_container_name:
                sdk_default_container = super().get_container(settings)

                container.image = sdk_default_container.image
                # Spawn entrypoint as child process so it can receive signals
                container.command = [
                    "/bin/bash",
                    "-c",
                    (
                        "exec 3>&1 4>&2 && ("
                        f" {' '.join(sdk_default_container.args)} 1>&3 2>&4 )"
                    ),
                ]
                container.args = []

                limits, requests = {}, {}
                for resource in sdk_default_container.resources.limits:
                    limits[_sanitize_resource_name(resource)] = resource.value
                for resource in sdk_default_container.resources.requests:
                    requests[_sanitize_resource_name(resource)] = resource.value

                resource_requirements = V1ResourceRequirements(
                    limits=limits, requests=requests
                )
                if len(limits) > 0 or len(requests) > 0:
                    # Important! Only copy over resource requirements if they are non-empty.
                    container.resources = resource_requirements

                container.env = [
                    V1EnvVar(name=key, value=val)
                    for key, val in sdk_default_container.env.items()
                ]

            final_containers.append(container)

        self.task_config._pod_spec.containers = final_containers

        return ApiClient().sanitize_for_serialization(self.task_config.pod_spec)

    def get_k8s_pod(self, settings: SerializationSettings) -> _task_models.K8sPod:
        return _task_models.K8sPod(
            pod_spec=self._serialize_pod_spec(settings),
            metadata=_task_models.K8sObjectMetadata(
                labels=self.task_config.labels,
                annotations=self.task_config.annotations,
            ),
        )

    def get_container(self, settings: SerializationSettings) -> _task_models.Container:
        return None

    def get_config(self, settings: SerializationSettings) -> Dict[str, str]:
        return {_PRIMARY_CONTAINER_NAME_FIELD: self.task_config.primary_container_name}

    def get_fn_interface(self):
        res = ""

        params_str = ",\n".join(
            reindent(
                rf"""
                {param}: {t.__name__}
                """,
                1,
            ).rstrip()
            for param, t in self._python_inputs.items()
        )

        outputs_str = "None:"
        if len(self._python_outputs.items()) > 0:
            output_fields = "\n".join(
                reindent(
                    rf"""
                    {param}: {t.__name__}
                    """,
                    1,
                ).rstrip()
                for param, t in self._python_outputs.items()
            )

            res += reindent(
                rf"""
                class Res{self.name}(NamedTuple):
                __output_fields__

                """,
                0,
            ).replace("__output_fields__", output_fields)
            outputs_str = f"Res{self.name}:"

        res += (
            reindent(
                rf"""
                task = custom_task(cpu=-1, memory=-1) # these limits are a lie and are ignored when generating the task spec
                @task(cache=True)
                def {self.name}(
                __params__
                ) -> __outputs__
                """,
                0,
            )
            .replace("__params__", params_str)
            .replace("__outputs__", outputs_str)
        )
        return res

    def get_fn_return_stmt(self, remote_output_url: Optional[str] = None):
        print_outs: List[str] = []
        results: List[str] = []
        for out_name, out_type in self._python_outputs.items():
            target_path = self._target_file_for_output_param[out_name]

            print_outs.append(
                reindent(
                    rf"""
                    print(f'  {out_name}={{file_name_and_size(Path("{target_path}"))}}')
                    """,
                    1,
                )
            )

            if not self._is_target:
                results.append(
                    reindent(
                        rf"""
                        {out_name}={out_type.__name__}("{target_path}")
                        """,
                        2,
                    ).rstrip()
                )
                continue

            if remote_output_url is None:
                remote_path = Path("/Snakemake Outputs") / self.wf.name / target_path
            else:
                remote_path = Path(urlparse(remote_output_url).path) / target_path

            results.append(
                reindent(
                    rf"""
                    {out_name}={out_type.__name__}("{target_path}", "latch://{remote_path}")
                    """,
                    2,
                ).rstrip()
            )

        print_out_str = "\n".join(print_outs)
        return_str = ",\n".join(results)

        return (
            reindent(
                rf"""
                    print("Uploading results:")
                __print_out__

                    return Res{self.name}(
                __return_str__
                    )
            """,
                0,
            )
            .replace("__print_out__", print_out_str)
            .replace("__return_str__", return_str)
        )

    def get_fn_code(
        self,
        snakefile_path_in_container: str,
        remote_output_url: Optional[str] = None,
        non_blob_parameters: Optional[Dict[str, str]] = None,
    ):
        code_block = self.get_fn_interface()

        for param, t in self._python_inputs.items():
            if not issubclass(t, (LatchFile, LatchDir)):
                continue

            code_block += reindent(
                rf"""
                {param}_dst_p = Path("{self._target_file_for_input_param[param]}")

                print(f"Downloading {param}: {{{param}.remote_path}}")
                {param}_p = Path({param}).resolve()
                print(f"  {{file_name_and_size({param}_p)}}")

                """,
                1,
            )

            code_block += reindent(
                rf"""
                print(f"Moving {param} to {{{param}_dst_p}}")
                check_exists_and_rename(
                    {param}_p,
                    {param}_dst_p
                )
                """,
                1,
            )

        jobs: List[Job] = [self.job]
        if isinstance(self.job, GroupJob):
            jobs = self.job.jobs

        need_conda = any(x.conda_env is not None for x in jobs)

        if non_blob_parameters is not None and len(non_blob_parameters) > 0:
            self.job.rule.workflow.globals["config"] = non_blob_parameters

        snakemake_args = [
            "-m",
            "latch_cli.snakemake.single_task_snakemake",
            "-s",
            snakefile_path_in_container,
            *(["--use-conda"] if need_conda else []),
            "--target-jobs",
            *jobs_cli_args(jobs),
            "--allowed-rules",
            *self.job.rules,
            "--local-groupid",
            str(self.job.jobid),
            "--cores",
            str(self.job.threads),
        ]
        if not self.job.is_group():
            snakemake_args.append("--force-use-threads")

        excluded = {"_nodes", "_cores", "tmpdir"}
        allowed_resources = list(
            filter(lambda x: x[0] not in excluded, self.job.resources.items())
        )
        if len(allowed_resources) > 0:
            snakemake_args.append("--resources")
            for resource, value in allowed_resources:
                snakemake_args.append(f"{resource}={value}")

        snakemake_data = {
            "rules": {},
            "outputs": self.job.output,
            "non_blob_parameters": non_blob_parameters,
        }

        for job in jobs:
            snakemake_data["rules"][job.rule.name] = {
                "inputs": named_list_to_json(job.input),
                "outputs": named_list_to_json(job.output),
                "params": {
                    "keyword": {k: v for k, v in job.params.items()},
                    "positional": [],
                },
                "benchmark": job.benchmark,
                "log": job.log,
                "shellcmd": job.shellcmd,
            }

        if remote_output_url is None:
            remote_path = Path("/Snakemake Outputs") / self.wf.name
        else:
            remote_path = Path(urlparse(remote_output_url).path)

        log_files = self.job.log if self.job.log is not None else []

        code_block += reindent(
            rf"""
            lp = LatchPersistence()
            compiled = Path("compiled.py")
            print("Saving compiled Snakemake script")
            with compiled.open("w") as f:
                try:
                    subprocess.run(
                        [sys.executable,{','.join(repr(x) for x in [*snakemake_args, "--print-compilation"])}],
                        check=True,
                        env={{
                            **os.environ,
                            "LATCH_SNAKEMAKE_DATA": {repr(json.dumps(snakemake_data))},
                            "LATCH_PRINT_COMPILATION": "1"
                        }},
                        stdout=f
                    )
                except CalledProcessError:
                    print("  Failed")
                except Exception:
                    traceback.print_exc()
            lp.upload(compiled, "latch:///.snakemake_latch/workflows/{self.wf.name}/compiled_tasks/{self.name}.py")

            print("\n\n\nRunning snakemake task\n")
            try:
                log_files = {repr(log_files)}
                try:
                    tail = None
                    if len(log_files) == 1:
                        log = Path(log_files[0])
                        log.parent.mkdir(parents=True, exist_ok=True)
                        log.touch()

                        print(f"Tailing the only log file: {{log}}")
                        tail = subprocess.Popen(["tail", "--follow", log])

                    print("\n\n\n")
                    try:
                        subprocess.run(
                            [sys.executable,{','.join(repr(x) for x in snakemake_args)}],
                            check=True,
                            env={{
                                **os.environ,
                                "LATCH_SNAKEMAKE_DATA": {repr(json.dumps(snakemake_data))}
                            }}
                        )
                    finally:
                        if tail is not None:
                            import signal
                            tail.send_signal(signal.SIGINT)
                            try:
                                tail.wait(1)
                            except subprocess.TimeoutExpired:
                                tail.kill()

                            tail.wait()
                            # -2 is SIGINT
                            if tail.returncode != -2 and tail.returncode != 0:
                                print(f"\n\n\n[!] Log file tail died with code {{tail.returncode}}")

                    print("\n\n\nDone\n\n\n")
                except Exception as e:
                    print("\n\n\n[!] Failed\n\n\n")
                    raise e
                finally:
                    print("Uploading logs:")
                    for x in log_files:
                        local = Path(x)
                        remote = f"latch://{remote_path}/{{str(local).removeprefix('/')}}"
                        print(f"  {{file_name_and_size(local)}} -> {{remote}}")
                        if not local.exists():
                            print("  Does not exist")
                            continue

                        lp.upload(local, remote)
                        print("    Done")

                    benchmark_file = {repr(self.job.benchmark)}
                    if benchmark_file is not None:
                        print("\nUploading benchmark:")

                        local = Path(benchmark_file)
                        if local.exists():
                            print(local.read_text())

                            remote = f"latch://{remote_path}/{{str(local).removeprefix('/')}}"
                            print(f"  {{file_name_and_size(local)}} -> {{remote}}")
                            lp.upload(local, remote)
                            print("    Done")
                        else:
                            print("  Does not exist")

            finally:
                ignored_paths = {{".cache", ".snakemake/conda"}}
                ignored_names = {{".git", ".latch", "__pycache__"}}
            """,
            1,
        )

        code_block += self.get_fn_return_stmt(remote_output_url=remote_output_url)
        return code_block

    @property
    def dockerfile_path(self) -> Path:
        return self._dockerfile_path

    @property
    def task_function(self):
        return self._task_function

    def execute(self, **kwargs) -> Any:
        return exception_scopes.user_entry_point(self._task_function)(**kwargs)


class SnakemakeJobTaskResolver(DefaultTaskResolver):
    @property
    def location(self) -> str:
        return "flytekit.core.python_auto_container.default_task_resolver"

    def loader_args(
        self, settings: SerializationSettings, task: SnakemakeJobTask
    ) -> List[str]:
        return ["task-module", "latch_entrypoint", "task-name", task.name]

    def load_task(self, loader_args: List[str]) -> PythonAutoContainerTask:
        _, task_module, _, task_name, *_ = loader_args

        task_module = importlib.import_module(task_module)

        task_def = getattr(task_module, task_name)
        return task_def


class JITRegisterWorkflowResolver(DefaultTaskResolver):
    @property
    def location(self) -> str:
        return "flytekit.core.python_auto_container.default_task_resolver"

    def loader_args(
        self, settings: SerializationSettings, task: PythonAutoContainerTask[T]
    ) -> List[str]:
        return ["task-module", "snakemake_jit_entrypoint", "task-name", task.name]

    def load_task(self, loader_args: List[str]) -> PythonAutoContainerTask:
        _, task_module, _, task_name, *_ = loader_args

        task_module = importlib.import_module(task_module)

        task_def = getattr(task_module, task_name)
        return task_def<|MERGE_RESOLUTION|>--- conflicted
+++ resolved
@@ -653,16 +653,11 @@
 
         assert name is not None
 
-<<<<<<< HEAD
         python_interface, literal_map, return_files = snakemake_dag_to_interface(
-            dag, name, None
-=======
-        native_interface, literal_map, return_files = snakemake_dag_to_interface(
             dag,
             name,
             None,
             local_to_remote_path_mapping,
->>>>>>> 0e445d06
         )
 
         self.literal_map = literal_map
