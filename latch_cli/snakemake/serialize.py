import json
import os
import sys
import textwrap
import traceback
from pathlib import Path
from textwrap import dedent
from typing import Any, Dict, List, Optional, Set, Union, get_args

import click
from flyteidl.admin.launch_plan_pb2 import LaunchPlan as _idl_admin_LaunchPlan
from flyteidl.admin.task_pb2 import TaskSpec as _idl_admin_TaskSpec
from flyteidl.admin.workflow_pb2 import WorkflowSpec as _idl_admin_WorkflowSpec
from flytekit import LaunchPlan
from flytekit.configuration import Image, ImageConfig, SerializationSettings
from flytekit.models import launch_plan as launch_plan_models
from flytekit.models import literals as literals_models
from flytekit.models import task as task_models
from flytekit.models.admin import workflow as admin_workflow_models
from flytekit.tools.serialize_helpers import persist_registrable_entities
from google.protobuf.json_format import MessageToJson
from snakemake.dag import DAG
from snakemake.persistence import Persistence
from snakemake.rules import Rule
from snakemake.workflow import Workflow, WorkflowError
from typing_extensions import Self

from ..services.register.utils import import_module_by_path
from .serialize_utils import (
    EntityCache,
    get_serializable_launch_plan,
    get_serializable_workflow,
)
from .workflow import JITRegisterWorkflow, SnakemakeWorkflow, interface_to_parameters

RegistrableEntity = Union[
    task_models.TaskSpec,
    launch_plan_models.LaunchPlan,
    admin_workflow_models.WorkflowSpec,
]


def should_register_with_admin(entity: RegistrableEntity) -> bool:
    return isinstance(entity, get_args(RegistrableEntity))


def get_snakemake_metadata_example(name: str) -> str:
    return dedent(f"""
        from pathlib import Path
        from latch.types.metadata import SnakemakeMetadata, SnakemakeFileParameter
        from latch.types.file import LatchFile
        from latch.types.metadata import LatchAuthor

        SnakemakeMetadata(
            display_name={repr(name)},
            author=LatchAuthor(
                name="Anonymous",
            ),
            parameters={{
                "example": SnakemakeFileParameter(
                    display_name="Example Parameter",
                    type=LatchFile,
                    path=Path("example.txt"),
                )
            }},
        )
        """).lstrip()


def ensure_snakemake_metadata_exists():
    import latch.types.metadata as metadata

    if metadata._snakemake_metadata is None:
        click.secho(
            dedent("""
                    No `SnakemakeMetadata` object was detected in your project. This
                    object needs to be defined to register this workflow with Latch.

                    Create a file named `latch_metadata.py` with the following
                    code to get started:

                    __example__

                    Find more information at docs.latch.bio.
                    """).replace(
                "__example__", get_snakemake_metadata_example("example_name")
            ),
            bold=True,
            fg="red",
        )


# todo(maximsmol): this needs to run in a subprocess because it pollutes globals
class SnakemakeWorkflowExtractor(Workflow):
    def __init__(
        self,
        pkg_root: Path,
        snakefile: Path,
        non_blob_parameters: Optional[Dict[str, Any]] = None,
    ):
        super().__init__(snakefile=snakefile, overwrite_config=non_blob_parameters)

        self.pkg_root = pkg_root
        self._old_cwd = ""

        if non_blob_parameters is not None:
            print(f"Config: {json.dumps(non_blob_parameters, indent=2)}")

    def extract_dag(self):
        targets: List[str] = (
            [self.default_target] if self.default_target is not None else []
        )
        target_rules: Set[Rule] = set(
            self._rules[x] for x in targets if self.is_rule(x)
        )

        target_files: Set[str] = set()
        for f in targets:
            if self.is_rule(f):
                continue

            if os.path.isabs(f) or f.startswith("root://"):
                target_files.add(f)
            else:
                target_files.add(os.path.relpath(f))

        dag = DAG(
            self,
            self.rules,
            targetfiles=target_files,
            targetrules=target_rules,
            priorityrules=set(),
            priorityfiles=set(),
        )

        try:
            self.persistence = Persistence(dag=dag)
        except AttributeError:
            self._persistence = Persistence(dag=dag)

        dag.init()
        dag.update_checkpoint_dependencies()
        dag.check_dynamic()

        return dag

    def __enter__(self) -> Self:
        self._old_cwd = os.getcwd()
        os.chdir(self.pkg_root)

        return self

    def __exit__(self, typ, value, tb):
        os.chdir(self._old_cwd)

        if typ is None:
            return False

        if not isinstance(value, WorkflowError):
            return False

        msg = str(value)
        if (
            "Workflow defines configfile config.yaml but it is not present or"
            " accessible"
            in msg
        ):
            # todo(maximsmol): print the expected config path
            traceback.print_exception(typ, value, tb)
            click.secho("\n\n\nHint: ", fg="red", bold=True, nl=False, err=True)
            click.secho("Snakemake could not find a config file", fg="red", err=True)
            sys.exit(1)

        # todo(maximsmol): handle specific errors
        # WorkflowError: Failed to open source file /Users/maximsmol/projects/latchbio/latch/test/CGI_WGS_GATK_Pipeline/Snakefiles/CGI_WGS_GATK_Pipeline/Snakefiles/calc_frag_len.smk
        # FileNotFoundError: [Errno 2] No such file or directory: '/Users/maximsmol/projects/latchbio/latch/test/CGI_WGS_GATK_Pipeline/Snakefiles/CGI_WGS_GATK_Pipeline/Snakefiles/calc_frag_len.smk'
        raise RuntimeError("invalid Snakefile") from value


def snakemake_workflow_extractor(
    pkg_root: Path,
    snakefile: Path,
    non_blob_parameters: Optional[Dict[str, Any]] = None,
) -> SnakemakeWorkflowExtractor:
    snakefile = snakefile.resolve()

    new_meta = pkg_root / "latch_metadata" / "__init__.py"
    if new_meta.exists():
        import_module_by_path(new_meta)

    old_meta = pkg_root / "latch_metadata.py"
    if old_meta.exists():
        import_module_by_path(old_meta)

    extractor = SnakemakeWorkflowExtractor(
        pkg_root=pkg_root,
        snakefile=snakefile,
        non_blob_parameters=non_blob_parameters,
    )
    with extractor:
        extractor.include(
            snakefile,
            overwrite_default_target=True,
        )
        ensure_snakemake_metadata_exists()

    return extractor


def extract_snakemake_workflow(
    pkg_root: Path,
    snakefile: Path,
    full_image: str,
    jit_wf_version: str,
    jit_exec_display_name: str,
    local_to_remote_path_mapping: Optional[Dict[str, str]] = None,
    non_blob_parameters: Optional[Dict[str, Any]] = None,
) -> SnakemakeWorkflow:
    extractor = snakemake_workflow_extractor(pkg_root, snakefile, non_blob_parameters)
    with extractor:
        dag = extractor.extract_dag()
        wf = SnakemakeWorkflow(
            dag,
<<<<<<< HEAD
            full_image,
=======
>>>>>>> 91af38dd
            jit_wf_version,
            jit_exec_display_name,
            local_to_remote_path_mapping,
        )
        wf.compile()

    return wf


def serialize_snakemake(
    wf: SnakemakeWorkflow,
    output_dir: Path,
    image_name: str,
    dkr_repo: str,
    wrapper_image_names: List[str] = [],
):
    image_name_no_version, version = image_name.split(":")
    default_img = Image(
        name=image_name,
        fqn=f"{dkr_repo}/{image_name_no_version}",
        tag=version,
    )

    wrapper_images = [
        Image(name=w, fqn=f"{dkr_repo}/{w}", tag=version) for w in wrapper_image_names
    ]

    settings = SerializationSettings(
        image_config=ImageConfig(
            default_image=default_img,
            images=[
                default_img,
                *wrapper_images,
            ],
        ),
    )

    registrable_entity_cache: EntityCache = {}

    spec_dir = Path("spec")
    spec_dir.mkdir(parents=True, exist_ok=True)

    wf_spec = get_serializable_workflow(wf, settings, registrable_entity_cache)
    (spec_dir / "wf.json").write_text(MessageToJson(wf_spec.to_flyte_idl()))

    parameter_map = interface_to_parameters(wf.python_interface)
    lp = LaunchPlan(
        name=wf.name,
        workflow=wf,
        parameters=parameter_map,
        fixed_inputs=literals_models.LiteralMap(literals={}),
    )
    admin_lp = get_serializable_launch_plan(lp, settings, registrable_entity_cache)

    registrable_entities = [
        x.to_flyte_idl()
        for x in list(
            filter(should_register_with_admin, list(registrable_entity_cache.values()))
        )
        + [admin_lp]
    ]
    for idx, entity in enumerate(registrable_entities):
        cur = spec_dir

        if isinstance(entity, _idl_admin_TaskSpec):
            cur = cur / "tasks" / f"{entity.template.id.name}_{idx}.json"
        elif isinstance(entity, _idl_admin_WorkflowSpec):
            cur = cur / "wfs" / f"{entity.template.id.name}_{idx}.json"
        elif isinstance(entity, _idl_admin_LaunchPlan):
            cur = cur / "lps" / f"{entity.id.name}_{idx}.json"
        else:
            click.secho(
                f"Entity is incorrect formatted {entity} - type {type(entity)}",
                fg="red",
            )
            sys.exit(-1)

        cur.parent.mkdir(parents=True, exist_ok=True)
        cur.write_text(MessageToJson(entity))

    persist_registrable_entities(registrable_entities, str(output_dir))


def serialize_jit_register_workflow(
    jit_wf: JITRegisterWorkflow,
    output_dir: str,
    image_name: str,
    dkr_repo: str,
):
    image_name_no_version, version = image_name.split(":")
    default_img = Image(
        name=image_name,
        fqn=f"{dkr_repo}/{image_name_no_version}",
        tag=version,
    )
    settings = SerializationSettings(
        image_config=ImageConfig(default_image=default_img, images=[default_img]),
    )

    registrable_entity_cache: EntityCache = {}

    get_serializable_workflow(jit_wf, settings, registrable_entity_cache)

    parameter_map = interface_to_parameters(jit_wf.python_interface)
    lp = LaunchPlan(
        name=jit_wf.name,
        workflow=jit_wf,
        parameters=parameter_map,
        fixed_inputs=literals_models.LiteralMap(literals={}),
    )
    admin_lp = get_serializable_launch_plan(lp, settings, registrable_entity_cache)

    registrable_entities = [
        x.to_flyte_idl()
        for x in list(
            filter(should_register_with_admin, list(registrable_entity_cache.values()))
        )
        + [admin_lp]
    ]

    click.secho("\nSerializing workflow entities", bold=True)
    persist_registrable_entities(registrable_entities, output_dir)


def snakefile_path_in_container(snakefile: Path, pkg_root: Path) -> str:
    return str(snakefile.resolve())[len(str(pkg_root.resolve())) + 1 :]


def generate_snakemake_entrypoint(
    wf: SnakemakeWorkflow,
    pkg_root: Path,
    snakefile: Path,
    remote_output_url: Optional[str] = None,
    non_blob_parameters: Optional[Dict[str, str]] = None,
):
    entrypoint_code_block = textwrap.dedent(r"""
        import os
        from pathlib import Path
        import shutil
        import subprocess
        from subprocess import CalledProcessError
        from typing import NamedTuple, Dict
        import stat
        import sys
        from dataclasses import is_dataclass, asdict
        from enum import Enum

        from flytekit.extras.persistence import LatchPersistence
        import traceback

        from latch.resources.tasks import custom_task
        from latch.types.directory import LatchDir
        from latch.types.file import LatchFile

        from latch_cli.utils import get_parameter_json_value, urljoins, check_exists_and_rename
        from latch_cli.snakemake.serialize_utils import update_mapping

        sys.stdout.reconfigure(line_buffering=True)
        sys.stderr.reconfigure(line_buffering=True)


        def si_unit(num, base: float = 1000.0):
            for unit in (" ", "k", "M", "G", "T", "P", "E", "Z"):
                if abs(num) < base:
                    return f"{num:3.1f}{unit}"
                num /= base
            return f"{num:.1f}Y"


        def file_name_and_size(x: Path):
            s = x.stat()

            if stat.S_ISDIR(s.st_mode):
                return f"{'D':>8} {x.name}/"

            return f"{si_unit(s.st_size):>7}B {x.name}"

    """).lstrip()

    entrypoint_code_block += "\n\n".join(
        task.get_fn_code(
            snakefile_path_in_container(snakefile, pkg_root),
            remote_output_url,
            non_blob_parameters,
        )
        for task in wf.snakemake_tasks
    )

    entrypoint = pkg_root / "latch_entrypoint.py"
    entrypoint.write_text(entrypoint_code_block + "\n")


def generate_jit_register_code(
    wf: JITRegisterWorkflow,
    pkg_root: Path,
    snakefile: Path,
    dkr_repo: str,
    image_name: str,
    account_id: str,
) -> Path:
    code_block = textwrap.dedent(r"""
        import json
        import os
        import subprocess
        import tempfile
        import textwrap
        import time
        import sys
        from functools import partial
        from pathlib import Path
        import shutil
        import typing
        from typing import NamedTuple, Optional, TypedDict, Dict
        import hashlib
        from urllib.parse import urljoin
        from dataclasses import is_dataclass, asdict
        from enum import Enum

        import stat
        import base64
        import boto3
        import boto3.session
        import google.protobuf.json_format as gpjson
        import gql
        import requests
        from flytekit.core import utils
        from flytekit.extras.persistence import LatchPersistence
        from latch_cli import tinyrequests
        from latch_cli.centromere.utils import _construct_dkr_client
        from latch_sdk_config.latch import config
        from latch_cli.services.register.register import (
            _print_reg_resp,
            _recursive_list,
            register_serialized_pkg,
            print_and_write_build_logs,
            print_upload_logs,
        )
        from latch_cli.snakemake.serialize import (
            extract_snakemake_workflow,
            generate_snakemake_entrypoint,
            serialize_snakemake,
        )
        from latch_cli.utils import get_parameter_json_value, check_exists_and_rename
        import latch_cli.snakemake
        from latch_cli.snakemake.serialize_utils import update_mapping
        from latch_cli.utils import urljoins

        from latch import small_task
        from latch_sdk_gql.execute import execute
        from latch.types.directory import LatchDir
        from latch.types.file import LatchFile

        try:
            import latch_metadata.parameters as latch_metadata
        except ImportError:
            import latch_metadata

        sys.stdout.reconfigure(line_buffering=True)
        sys.stderr.reconfigure(line_buffering=True)


        def si_unit(num, base: float = 1000.0):
            for unit in (" ", "k", "M", "G", "T", "P", "E", "Z"):
                if abs(num) < base:
                    return f"{num:3.1f}{unit}"
                num /= base
            return f"{num:.1f}Y"

        def file_name_and_size(x: Path):
            s = x.stat()

            if stat.S_ISDIR(s.st_mode):
                return f"{'D':>8} {x.name}/"

            return f"{si_unit(s.st_size):>7}B {x.name}"

    """).lstrip()
    code_block += wf.get_fn_code(
        snakefile_path_in_container(snakefile, pkg_root),
        dkr_repo,
        image_name,
        account_id,
        wf.remote_output_url,
    )

    entrypoint = pkg_root / ".latch" / "snakemake_jit_entrypoint.py"
    entrypoint.parent.mkdir(parents=True, exist_ok=True)
    entrypoint.write_text(code_block + "\n")

    return entrypoint<|MERGE_RESOLUTION|>--- conflicted
+++ resolved
@@ -221,10 +221,7 @@
         dag = extractor.extract_dag()
         wf = SnakemakeWorkflow(
             dag,
-<<<<<<< HEAD
             full_image,
-=======
->>>>>>> 91af38dd
             jit_wf_version,
             jit_exec_display_name,
             local_to_remote_path_mapping,
