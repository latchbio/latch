import os
import sys
import textwrap
import traceback
from pathlib import Path
from textwrap import dedent
from typing import Dict, List, Optional, Set, Union, get_args

import click
from flyteidl.admin.launch_plan_pb2 import LaunchPlan as _idl_admin_LaunchPlan
from flyteidl.admin.task_pb2 import TaskSpec as _idl_admin_TaskSpec
from flyteidl.admin.workflow_pb2 import WorkflowSpec as _idl_admin_WorkflowSpec
from flytekit import LaunchPlan
from flytekit.configuration import Image, ImageConfig, SerializationSettings
from flytekit.models import launch_plan as launch_plan_models
from flytekit.models import literals as literals_models
from flytekit.models import task as task_models
from flytekit.models.admin import workflow as admin_workflow_models
from flytekit.tools.serialize_helpers import persist_registrable_entities
from google.protobuf.json_format import MessageToJson
from snakemake.dag import DAG
from snakemake.persistence import Persistence
from snakemake.rules import Rule
from snakemake.workflow import Workflow, WorkflowError
from typing_extensions import Self

from ..services.register.utils import import_module_by_path
from .serialize_utils import (
    EntityCache,
    get_serializable_launch_plan,
    get_serializable_workflow,
)
from .workflow import JITRegisterWorkflow, SnakemakeWorkflow, interface_to_parameters

RegistrableEntity = Union[
    task_models.TaskSpec,
    launch_plan_models.LaunchPlan,
    admin_workflow_models.WorkflowSpec,
]


def should_register_with_admin(entity: RegistrableEntity) -> bool:
    return isinstance(entity, get_args(RegistrableEntity))


def get_snakemake_metadata_example(name: str) -> str:
    return dedent(f"""
        from pathlib import Path
        from latch.types.metadata import SnakemakeMetadata, SnakemakeFileParameter
        from latch.types.file import LatchFile
        from latch.types.metadata import LatchAuthor

        SnakemakeMetadata(
            display_name={repr(name)},
            author=LatchAuthor(
                name="Anonymous",
            ),
            parameters={{
                "example": SnakemakeFileParameter(
                    display_name="Example Parameter",
                    type=LatchFile,
                    path=Path("example.txt"),
                )
            }},
        )
        """).lstrip()


def ensure_snakemake_metadata_exists():
    import latch.types.metadata as metadata

    if metadata._snakemake_metadata is None:
        click.secho(
            dedent("""
                    No `SnakemakeMetadata` object was detected in your project. This
                    object needs to be defined to register this workflow with Latch.

                    Create a file named `latch_metadata.py` with the following
                    code to get started:

                    __example__

                    Find more information at docs.latch.bio.
                    """).replace(
                "__example__", get_snakemake_metadata_example("example_name")
            ),
            bold=True,
            fg="red",
        )


# todo(maximsmol): this needs to run in a subprocess because it pollutes globals
class SnakemakeWorkflowExtractor(Workflow):
    def __init__(self, pkg_root: Path, snakefile: Path):
        super().__init__(snakefile=snakefile)

        self.pkg_root = pkg_root
        self._old_cwd = ""

    def extract_dag(self):
        targets: List[str] = (
            [self.default_target] if self.default_target is not None else []
        )
        target_rules: Set[Rule] = set(
            self._rules[x] for x in targets if self.is_rule(x)
        )

        target_files: Set[str] = set()
        for f in targets:
            if self.is_rule(f):
                continue

            if os.path.isabs(f) or f.startswith("root://"):
                target_files.add(f)
            else:
                target_files.add(os.path.relpath(f))

        dag = DAG(
            self,
            self.rules,
            targetfiles=target_files,
            targetrules=target_rules,
            priorityrules=set(),
            priorityfiles=set(),
        )

        self._persistence = Persistence(dag=dag)

        dag.init()
        dag.update_checkpoint_dependencies()
        dag.check_dynamic()

        return dag

    def __enter__(self) -> Self:
        self._old_cwd = os.getcwd()
        os.chdir(self.pkg_root)

        return self

    def __exit__(self, typ, value, tb):
        os.chdir(self._old_cwd)

        if typ is None:
            return False

        if not isinstance(value, WorkflowError):
            return False

        msg = str(value)
        if (
            "Workflow defines configfile config.yaml but it is not present or"
            " accessible"
            in msg
        ):
            # todo(maximsmol): print the expected config path
            traceback.print_exception(typ, value, tb)
            click.secho("\n\n\nHint: ", fg="red", bold=True, nl=False, err=True)
            click.secho("Snakemake could not find a config file", fg="red", err=True)
            sys.exit(1)

        # todo(maximsmol): handle specific errors
        # WorkflowError: Failed to open source file /Users/maximsmol/projects/latchbio/latch/test/CGI_WGS_GATK_Pipeline/Snakefiles/CGI_WGS_GATK_Pipeline/Snakefiles/calc_frag_len.smk
        # FileNotFoundError: [Errno 2] No such file or directory: '/Users/maximsmol/projects/latchbio/latch/test/CGI_WGS_GATK_Pipeline/Snakefiles/CGI_WGS_GATK_Pipeline/Snakefiles/calc_frag_len.smk'
        raise RuntimeError("invalid Snakefile") from value


def snakemake_workflow_extractor(
    pkg_root: Path, snakefile: Path, version: Optional[str] = None
) -> SnakemakeWorkflowExtractor:
    snakefile = snakefile.resolve()

    meta = pkg_root / "latch_metadata.py"
    if meta.exists():
        import_module_by_path(meta)

    extractor = SnakemakeWorkflowExtractor(
        pkg_root=pkg_root,
        snakefile=snakefile,
    )
    with extractor:
        extractor.include(
            snakefile,
            overwrite_default_target=True,
        )
        ensure_snakemake_metadata_exists()

    return extractor


def extract_snakemake_workflow(
    pkg_root: Path,
    snakefile: Path,
    version: Optional[str] = None,
    local_to_remote_path_mapping: Optional[Dict[str, str]] = None,
) -> SnakemakeWorkflow:
    extractor = snakemake_workflow_extractor(pkg_root, snakefile, version)
    with extractor:
        dag = extractor.extract_dag()
        wf = SnakemakeWorkflow(dag, version, local_to_remote_path_mapping)
        wf.compile()

    return wf


def serialize_snakemake(
    wf: SnakemakeWorkflow,
    output_dir: Path,
    image_name: str,
    dkr_repo: str,
):
    image_name_no_version, version = image_name.split(":")
    default_img = Image(
        name=image_name,
        fqn=f"{dkr_repo}/{image_name_no_version}",
        tag=version,
    )
    settings = SerializationSettings(
        image_config=ImageConfig(default_image=default_img, images=[default_img]),
    )

    registrable_entity_cache: EntityCache = {}

    spec_dir = Path("spec")
    spec_dir.mkdir(parents=True, exist_ok=True)

    wf_spec = get_serializable_workflow(wf, settings, registrable_entity_cache)
    (spec_dir / "wf.json").write_text(MessageToJson(wf_spec.to_flyte_idl()))

    parameter_map = interface_to_parameters(wf.python_interface)
    lp = LaunchPlan(
        name=wf.name,
        workflow=wf,
        parameters=parameter_map,
        fixed_inputs=literals_models.LiteralMap(literals={}),
    )
    admin_lp = get_serializable_launch_plan(lp, settings, registrable_entity_cache)

    registrable_entities = [
        x.to_flyte_idl()
        for x in list(
            filter(should_register_with_admin, list(registrable_entity_cache.values()))
        )
        + [admin_lp]
    ]
    for idx, entity in enumerate(registrable_entities):
        cur = spec_dir

        if isinstance(entity, _idl_admin_TaskSpec):
            cur = cur / "tasks" / f"{entity.template.id.name}_{idx}.json"
        elif isinstance(entity, _idl_admin_WorkflowSpec):
            cur = cur / "wfs" / f"{entity.template.id.name}_{idx}.json"
        elif isinstance(entity, _idl_admin_LaunchPlan):
            cur = cur / "lps" / f"{entity.id.name}_{idx}.json"
        else:
            click.secho(
                f"Entity is incorrect formatted {entity} - type {type(entity)}",
                fg="red",
            )
            sys.exit(-1)

        cur.parent.mkdir(parents=True, exist_ok=True)
        cur.write_text(MessageToJson(entity))

    persist_registrable_entities(registrable_entities, str(output_dir))


def serialize_jit_register_workflow(
    jit_wf: JITRegisterWorkflow,
    output_dir: str,
    image_name: str,
    dkr_repo: str,
):
    image_name_no_version, version = image_name.split(":")
    default_img = Image(
        name=image_name,
        fqn=f"{dkr_repo}/{image_name_no_version}",
        tag=version,
    )
    settings = SerializationSettings(
        image_config=ImageConfig(default_image=default_img, images=[default_img]),
    )

    registrable_entity_cache: EntityCache = {}

    get_serializable_workflow(jit_wf, settings, registrable_entity_cache)

    parameter_map = interface_to_parameters(jit_wf.python_interface)
    lp = LaunchPlan(
        name=jit_wf.name,
        workflow=jit_wf,
        parameters=parameter_map,
        fixed_inputs=literals_models.LiteralMap(literals={}),
    )
    admin_lp = get_serializable_launch_plan(lp, settings, registrable_entity_cache)

    registrable_entities = [
        x.to_flyte_idl()
        for x in list(
            filter(should_register_with_admin, list(registrable_entity_cache.values()))
        )
        + [admin_lp]
    ]

    click.secho("\nSerializing workflow entities", bold=True)
    persist_registrable_entities(registrable_entities, output_dir)


def snakefile_path_in_container(snakefile: Path, pkg_root: Path) -> str:
    return str(snakefile.resolve())[len(str(pkg_root.resolve())) + 1 :]


def generate_snakemake_entrypoint(
    wf: SnakemakeWorkflow,
    pkg_root: Path,
    snakefile: Path,
    remote_output_url: Optional[str] = None,
    non_blob_parameters: Optional[Dict[str, str]] = None,
):
    entrypoint_code_block = textwrap.dedent(r"""
        import os
        from pathlib import Path
        import shutil
        import subprocess
        from subprocess import CalledProcessError
        from typing import NamedTuple, Dict
        import stat
        import sys
        from dataclasses import is_dataclass, asdict
        from enum import Enum

        from flytekit.extras.persistence import LatchPersistence
        import traceback

        from latch.resources.tasks import custom_task
        from latch.types.directory import LatchDir
        from latch.types.file import LatchFile

<<<<<<< HEAD
        from latch_cli.utils import get_parameter_json_value
=======
        from latch_cli.utils import urljoins
>>>>>>> 0e445d06

        sys.stdout.reconfigure(line_buffering=True)
        sys.stderr.reconfigure(line_buffering=True)

        def update_mapping(local: Path, remote: str, mapping: Dict[str, str]):
            if local.is_file():
                mapping[str(local)] = remote
                return

            for p in local.iterdir():
                update_mapping(p, urljoins(remote, p.name), mapping)

        def check_exists_and_rename(old: Path, new: Path):
            if new.exists():
                print(f"A file already exists at {new} and will be overwritten.")
                if new.is_dir():
                    shutil.rmtree(new)
            os.renames(old, new)


        def si_unit(num, base: float = 1000.0):
            for unit in (" ", "k", "M", "G", "T", "P", "E", "Z"):
                if abs(num) < base:
                    return f"{num:3.1f}{unit}"
                num /= base
            return f"{num:.1f}Y"


        def file_name_and_size(x: Path):
            s = x.stat()

            if stat.S_ISDIR(s.st_mode):
                return f"{'D':>8} {x.name}/"

            return f"{si_unit(s.st_size):>7}B {x.name}"

    """).lstrip()

    entrypoint_code_block += "\n\n".join(
        task.get_fn_code(
            snakefile_path_in_container(snakefile, pkg_root),
            remote_output_url,
            non_blob_parameters,
        )
        for task in wf.snakemake_tasks
    )

    entrypoint = pkg_root / "latch_entrypoint.py"
    entrypoint.write_text(entrypoint_code_block + "\n")


def generate_jit_register_code(
    wf: JITRegisterWorkflow,
    pkg_root: Path,
    snakefile: Path,
    version: str,
    image_name: str,
    account_id: str,
) -> Path:
    code_block = textwrap.dedent(r"""
        import json
        import os
        import subprocess
        import tempfile
        import textwrap
        import time
        import sys
        from functools import partial
        from pathlib import Path
        import shutil
        from typing import List, NamedTuple, Optional, TypedDict, Dict
        import hashlib
        from urllib.parse import urljoin
        from dataclasses import is_dataclass, asdict
        from enum import Enum

        import stat
        import base64
        import boto3
        import boto3.session
        import google.protobuf.json_format as gpjson
        import gql
        import requests
        from flytekit.core import utils
        from flytekit.extras.persistence import LatchPersistence
        from latch_cli import tinyrequests
        from latch_cli.centromere.utils import _construct_dkr_client
        from latch_sdk_config.latch import config
        from latch_cli.services.register.register import (
            _print_reg_resp,
            _recursive_list,
            register_serialized_pkg,
            print_and_write_build_logs,
            print_upload_logs,
        )
        from latch_cli.snakemake.serialize import (
            extract_snakemake_workflow,
            generate_snakemake_entrypoint,
            serialize_snakemake,
        )
        from latch_cli.utils import get_parameter_json_value
        import latch_cli.snakemake
        from latch_cli.utils import urljoins

        from latch import small_task
        from latch_sdk_gql.execute import execute
        from latch.types.directory import LatchDir
        from latch.types.file import LatchFile

        import latch_metadata

        sys.stdout.reconfigure(line_buffering=True)
        sys.stderr.reconfigure(line_buffering=True)

        def update_mapping(local: Path, remote: str, mapping: Dict[str, str]):
            if local.is_file():
                mapping[str(local)] = remote
                return

            for p in local.iterdir():
                update_mapping(p, urljoins(remote, p.name), mapping)

        def check_exists_and_rename(old: Path, new: Path):
            if new.exists():
                print(f"A file already exists at {new} and will be overwritten.")
                if new.is_dir():
                    shutil.rmtree(new)
            os.renames(old, new)

        def si_unit(num, base: float = 1000.0):
            for unit in (" ", "k", "M", "G", "T", "P", "E", "Z"):
                if abs(num) < base:
                    return f"{num:3.1f}{unit}"
                num /= base
            return f"{num:.1f}Y"

        def file_name_and_size(x: Path):
            s = x.stat()

            if stat.S_ISDIR(s.st_mode):
                return f"{'D':>8} {x.name}/"

            return f"{si_unit(s.st_size):>7}B {x.name}"

    """).lstrip()
    code_block += wf.get_fn_code(
        snakefile_path_in_container(snakefile, pkg_root),
        version,
        image_name,
        account_id,
        wf.remote_output_url,
    )

    entrypoint = pkg_root / ".latch" / "snakemake_jit_entrypoint.py"
    entrypoint.parent.mkdir(parents=True, exist_ok=True)
    entrypoint.write_text(code_block + "\n")

    return entrypoint<|MERGE_RESOLUTION|>--- conflicted
+++ resolved
@@ -336,11 +336,7 @@
         from latch.types.directory import LatchDir
         from latch.types.file import LatchFile
 
-<<<<<<< HEAD
-        from latch_cli.utils import get_parameter_json_value
-=======
-        from latch_cli.utils import urljoins
->>>>>>> 0e445d06
+        from latch_cli.utils import get_parameter_json_value, urljoins
 
         sys.stdout.reconfigure(line_buffering=True)
         sys.stderr.reconfigure(line_buffering=True)
