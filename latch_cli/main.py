--- conflicted
+++ resolved
@@ -456,7 +456,6 @@
         " provided."
     ),
 )
-<<<<<<< HEAD
 @click.option(
     "--nf-script",
     type=click.Path(exists=True, dir_okay=False, path_type=Path),
@@ -476,9 +475,7 @@
     default=None,
     help="Set execution profile for Nextflow workflow",
 )
-=======
-@requires_login
->>>>>>> 6d913c66
+@requires_login
 def register(
     pkg_root: str,
     disable_auto_version: bool,
