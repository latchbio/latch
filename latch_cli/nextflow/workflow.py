--- conflicted
+++ resolved
@@ -56,9 +56,6 @@
 
 @nextflow_runtime_task
 def nextflow_runtime(pvc_name: str, {param_signature}) -> None:
-<<<<<<< HEAD
-=======
-{file_downloads}
     workdir = Path("/nf-workdir")
 
     bin_dir = Path("/root/bin")
@@ -67,7 +64,6 @@
         print("Copying module binaries...")
         shutil.copytree(bin_dir, shared_bin_dir)
 
->>>>>>> 8c348b60
     env = {{
         **os.environ,
         "NXF_HOME": "/root/.nextflow",
@@ -145,37 +141,7 @@
 
     flags = []
     for param_name, param in parameters.items():
-<<<<<<< HEAD
         flags.append(reindent(f"*get_flag({repr(param_name)}, {param_name})", 3))
-=======
-        flags_str += reindent(
-            f"""
-            "--{param_name}",
-            """,
-            4,
-        )
-        if param.type in {LatchFile, LatchDir}:
-            download_str += reindent(
-                f"""
-                {param_name}_path = Path({param_name}).resolve()
-                """,
-                1,
-            )
-            flags_str += reindent(
-                f"""
-                {param_name}_path,
-                """,
-                4,
-            )
-        else:
-            flags_str += reindent(
-                f"""
-                str({param_name}),
-                """,
-                4,
-            )
-    flags_str = flags_str[:-1]
->>>>>>> 8c348b60
 
     defaults: List[Tuple[str, str]] = []
     no_defaults: List[str] = []
