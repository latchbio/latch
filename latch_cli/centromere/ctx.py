import re
import time
from dataclasses import dataclass
from pathlib import Path
from textwrap import dedent
from typing import Dict, Optional, Tuple

import click
import docker
import paramiko
import paramiko.util
from docker.transport import SSHHTTPAdapter
from flytekit.core.base_task import PythonTask
from flytekit.core.context_manager import FlyteEntities
from flytekit.core.workflow import PythonFunctionWorkflow
from latch_sdk_config.latch import config

import latch_cli.tinyrequests as tinyrequests
from latch_cli.centromere.utils import (
    RemoteConnInfo,
    _construct_dkr_client,
    _construct_ssh_client,
    _import_flyte_objects,
)
from latch_cli.constants import latch_constants
from latch_cli.docker_utils import get_default_dockerfile
from latch_cli.utils import (
    WorkflowType,
    account_id_from_token,
    current_workspace,
    generate_temporary_ssh_credentials,
    hash_directory,
    retrieve_or_login,
)


@dataclass
class _Container:
    dockerfile: Path
    pkg_dir: Path
    image_name: str


class _CentromereCtx:
    """Manages state for interaction with centromere.

    The context holds values that are relevant throughout the "lifetime" of a
    registration or remote execution, eg. location of local code and
    package name, as well as managing docker, ssh clients.
    """

    dkr_repo: Optional[str] = None
    dkr_client: Optional[docker.APIClient] = None
    ssh_client: Optional[paramiko.SSHClient] = None
    pkg_root: Optional[Path] = None  # root
    disable_auto_version: bool = False
    image_full = None
    token = None
    version = None
    serialize_dir = None
    default_container: _Container
    # Used to associate alternate containers with tasks
    container_map: Dict[str, _Container]
    workflow_name: Optional[str]
    workflow_type: WorkflowType
    snakefile: Optional[Path]

    latch_register_api_url = config.api.workflow.register
    latch_image_api_url = config.api.workflow.upload_image
    latch_provision_url = config.api.centromere.provision
    latch_get_image_url = config.api.workflow.get_image
    latch_check_version_url = config.api.workflow.check_version

    ssh_key_path: Optional[Path] = None
    jump_key_path: Optional[Path] = None
    ssh_config_path: Optional[Path] = None

    internal_ip: Optional[str] = None
    username: Optional[str] = None

    def __init__(
        self,
        pkg_root: Path,
        token: Optional[str] = None,
        disable_auto_version: bool = False,
        remote: bool = False,
<<<<<<< HEAD
        snakefile: Optional[Path] = None,
=======
        *,
        use_new_centromere: bool = False,
>>>>>>> 029a6828
    ):
        self.use_new_centromere = use_new_centromere

        try:
            if token is None:
                self.token = retrieve_or_login()
            else:
                self.token = token

            ws = current_workspace()
            if ws == "" or ws is None:
                self.account_id = account_id_from_token(self.token)
            else:
                self.account_id = ws

            self.dkr_repo = config.dkr_repo
            self.remote = remote
            self.disable_auto_version = disable_auto_version
            self.pkg_root = Path(pkg_root).resolve()

            if snakefile is None:
                self.workflow_type = WorkflowType.latchbiosdk
            else:
                self.workflow_type = WorkflowType.snakemake
                self.snakefile = snakefile

            self.container_map = {}
            if self.workflow_type == WorkflowType.latchbiosdk:
                _import_flyte_objects([self.pkg_root])
                for entity in FlyteEntities.entities:
                    if isinstance(entity, PythonFunctionWorkflow):
                        self.workflow_name = entity.name
                    if isinstance(entity, PythonTask):
                        if (
                            hasattr(entity, "dockerfile_path")
                            and entity.dockerfile_path is not None
                        ):
                            self.container_map[entity.name] = _Container(
                                dockerfile=entity.dockerfile_path,
                                image_name=self.task_image_name(entity.name),
                                pkg_dir=entity.dockerfile_path.parent,
                            )
            else:
                # TODO (kenny) - support per container task and custom workflow
                # name for snakemake
                self.workflow_name = "snakemake workflow"

            version_file = self.pkg_root / "version"
            if not version_file.exists():
                self.version = "0.1.0"
                version_file.write_text(self.version + "\n")
                click.echo(
                    "Created a version file with initial version 0.1.0 for this"
                    " workflow."
                )
            else:
                self.version = version_file.read_text().strip()

            if not self.disable_auto_version:
                hash = hash_directory(self.pkg_root)
                self.version = self.version + "-" + hash[:6]

            if self.nucleus_check_version(self.version, self.workflow_name) is True:
                raise ValueError(f"Version {self.version} has already been registered.")

            default_dockerfile = get_default_dockerfile(
                self.pkg_root, self.workflow_type
            )
            self.default_container = _Container(
                dockerfile=default_dockerfile,
                image_name=self.image_tagged,
                pkg_dir=self.pkg_root,
            )

            if remote is True:
                # todo(maximsmol): connect only AFTER confirming registration
                self.ssh_key_path = Path(self.pkg_root) / latch_constants.pkg_ssh_key
                self.jump_key_path = Path(self.pkg_root) / latch_constants.pkg_jump_key
                self.public_key = generate_temporary_ssh_credentials(self.ssh_key_path)

                if use_new_centromere:
                    self.internal_ip, self.username = (
                        self.provision_register_deployment()
                    )
                else:
                    self.internal_ip, self.username = self.get_old_centromere_info()

                remote_conn_info = RemoteConnInfo(
                    ip=self.internal_ip,
                    username=self.username,
                    jump_key_path=self.jump_key_path,
                    ssh_key_path=self.ssh_key_path,
                )

                ssh_client = _construct_ssh_client(
                    remote_conn_info, use_gateway=use_new_centromere
                )
                self.ssh_client = ssh_client

                def _patched_connect(self):
                    ...

                def _patched_create_paramiko_client(self, base_url):
                    self.ssh_client = ssh_client

                SSHHTTPAdapter._create_paramiko_client = _patched_create_paramiko_client
                SSHHTTPAdapter._connect = _patched_connect

                self.dkr_client = _construct_dkr_client(ssh_host="ssh://fake")

            else:
                self.dkr_client = _construct_dkr_client()
        except (Exception, KeyboardInterrupt) as e:
            self.cleanup()
            raise e

    @property
    def image(self):
        """The image to be registered."""
        if self.account_id is None:
            raise ValueError("You need to log in before you can register a workflow.")

        # CAUTION ~ this weird formatting is maintained indepedently in the
        # nucleus endpoint and here.
        # Name for federated token request has minimum of 2 characters.
        if int(self.account_id) < 10:
            account_id = f"x{self.account_id}"
        else:
            account_id = self.account_id

        return f"{account_id}_{self.pkg_root.name}"

    @property
    def image_tagged(self):
        """The tagged image to be registered.

        eg. dkr.ecr.us-west-2.amazonaws.com/pkg_name:version
        """
        if self.version is None:
            raise ValueError(
                "Attempting to create a tagged image name without first "
                "extracting the package version."
            )

        # From AWS:
        #   A tag name must be valid ASCII and may contain lowercase and uppercase letters,
        #   digits, underscores, periods and dashes. A tag name may not start with a period
        #   or a dash and may contain a maximum of 128 characters.

        match = re.match("^[a-zA-Z0-9_][a-zA-Z0-9._-]{,127}$", self.version)
        if match is None:
            raise ValueError(
                (
                    f"{self.version} is an invalid version for AWS "
                    "ECR. Please provide a version that accomodates the "
                ),
                "tag restrictions listed here - ",
                "https://docs.aws.amazon.com/AmazonECR/latest/userguide/ecr-using-tags.html",
            )

        if self.image is None or self.version is None:
            raise ValueError(
                "Attempting to create a tagged image name without first "
                " logging in or extracting the package version."
            )
        return f"{self.image}:{self.version}"

    def task_image_name(self, task_name: str) -> str:
        return f"{self.image}:{task_name}-{self.version}"

    @property
    def full_image(self):
        """The full image to be registered (without a tag).

            <repo/image>


        An example: ::

            dkr.ecr.us-west-2.amazonaws.com/pkg_name

        """
        return f"{self.dkr_repo}/{self.image}"

    def get_old_centromere_info(self) -> Tuple[str, str]:
        headers = {"Authorization": f"Bearer {self.token}"}

        response = tinyrequests.post(
            self.latch_provision_url,
            headers=headers,
            json={
                "public_key": self.public_key,
            },
        )

        resp = response.json()
        try:
            public_ip = resp["ip"]
            username = resp["username"]
        except KeyError as e:
            raise ValueError(
                f"Malformed response from request for access token {resp}"
            ) from e

        return public_ip, username

    def provision_register_deployment(self) -> Tuple[str, str]:
        """Retrieve centromere IP + username."""
        print("Provisioning register instance. This may take a few minutes.")

        resp = tinyrequests.post(
            "https://centromere.latch.bio/register/start",
            headers={"Authorization": f"Latch-SDK-Token {self.token}"},
            json={"SSHKey": self.ssh_key_path.with_suffix(".pub").read_text()},
        )

        json_data = resp.json()
        if resp.status_code != 200:
            raise ValueError(json_data["Error"])

        ip = json_data["IP"]
        self.jump_key_path.write_text(json_data["JumpKey"])
        self.jump_key_path.chmod(0o600)

        poll_count = 0
        while poll_count < latch_constants.centromere_poll_timeout:
            resp = tinyrequests.post(
                "https://centromere.latch.bio/register/ready",
                headers={"Authorization": f"Latch-SDK-Token {self.token}"},
            )

            if resp.status_code != 200:
                raise ValueError(resp.json()["Error"])

            if resp.json()["Ready"]:
                break

            poll_count += 1
            time.sleep(1)

        if poll_count == latch_constants.centromere_poll_timeout:
            raise ValueError(
                "Unable to provision registration server. Contact support@latch.bio."
            )

        return ip, "root"

    def downscale_register_deployment(self):
        if not (self.remote and self.use_new_centromere):
            return

        resp = tinyrequests.post(
            "https://centromere.latch.bio/register/stop",
            headers={"Authorization": f"Latch-SDK-Token {self.token}"},
        )

        if resp.status_code != 200:
            raise ValueError("unable to downscale register deployment")

    def nucleus_get_image(self, task_name: str, version: Optional[str] = None) -> str:
        """Retrieve fqn of the container for a task and optional version."""

        headers = {"Authorization": f"Bearer {self.token}"}
        response = tinyrequests.post(
            self.latch_get_image_url,
            headers=headers,
            json={
                "task_name": task_name,
            },
        )

        resp = response.json()
        try:
            return resp["image_name"]
        except KeyError as e:
            raise ValueError(
                f"Malformed response from request for access token {resp}"
            ) from e

    def nucleus_check_version(self, version: str, workflow_name: str) -> bool:
        """Check if version has already been registered for given workflow"""

        headers = {"Authorization": f"Bearer {self.token}"}

        ws_id = current_workspace()
        if ws_id is None or ws_id == "":
            ws_id = account_id_from_token(retrieve_or_login())

        response = tinyrequests.post(
            self.latch_check_version_url,
            headers=headers,
            json={
                "version": version,
                "workflow_name": workflow_name,
                "ws_account_id": ws_id,
            },
        )

        resp = response.json()
        print(resp)
        try:
            return resp["exists"]
        except KeyError as e:
            raise ValueError(
                f"Malformed response from request for access token {resp}"
            ) from e

    def __enter__(self):
        return self

    def cleanup(self):
        if self.ssh_key_path is not None:
            self.ssh_key_path.unlink(missing_ok=True)
            self.ssh_key_path.with_suffix(".pub").unlink(missing_ok=True)
        if self.jump_key_path is not None:
            self.jump_key_path.unlink(missing_ok=True)

        self.downscale_register_deployment()

    def __exit__(self, type, value, traceback):
        self.cleanup()<|MERGE_RESOLUTION|>--- conflicted
+++ resolved
@@ -84,12 +84,9 @@
         token: Optional[str] = None,
         disable_auto_version: bool = False,
         remote: bool = False,
-<<<<<<< HEAD
         snakefile: Optional[Path] = None,
-=======
         *,
         use_new_centromere: bool = False,
->>>>>>> 029a6828
     ):
         self.use_new_centromere = use_new_centromere
 
