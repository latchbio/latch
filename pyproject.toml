[build-system]
requires = ["hatchling"]
build-backend = "hatchling.build"

[tool.hatch.build.targets.sdist]
include = ["src/**/*.py", "src/latch_cli/services/init/*"]

[tool.hatch.build.targets.wheel.force-include]
"src/latch_cli" = "latch_cli"
"src/latch_sdk_gql" = "latch_sdk_gql"
"src/latch_sdk_config" = "latch_sdk_config"

[project]
name = "latch"
<<<<<<< HEAD
version = "2.55.3.a2"
=======
version = "2.57.0"
>>>>>>> aa8a34f8
description = "The Latch SDK"
authors = [{ name = "Kenny Workman", email = "kenny@latch.bio" }]
maintainers = [
  { name = "Ayush Kamat", email = "ayush@latch.bio" },
  { name = "Rahul Desai", email = "rahul@latch.bio" },
]

readme = "README.md"
license = { file = "LICENSE" }

requires-python = ">=3.9"
dependencies = [
  "kubernetes>=24.2.0",
  "pyjwt>=0.2.0",
  "requests>=2.28.1",
  "click>=8.0",
  "docker>=7.1.0",
  "paramiko>=3.4.0",
  "scp>=0.14.0",
  "boto3>=1.26.0",
  "tqdm>=4.63.0",
<<<<<<< HEAD
  "lytekit==0.15.17",
  "lytekitplugins-pods==0.6.2",
=======
  "lytekit==0.15.28",
  "lytekitplugins-pods==0.7.4",
>>>>>>> aa8a34f8
  "typing-extensions>=4.12.0",
  "apscheduler>=3.10.0",
  "gql>=3.5.0,<4.0.0",
  "graphql-core==3.2.3",
  "requests-toolbelt>=1.0.0,<2.0.0",
  "python-dateutil>=2.8",
  "GitPython==3.1.40",
  # for old latch develop, to be removed
  "aioconsole==0.6.1",
  "asyncssh==2.13.2",
  "websockets==11.0.3",
  "watchfiles==0.19.0",
  # marshmallow_jsonschema depends on setuptools but doesn't specify it so we have to do it for them yay :D
  "setuptools>=75.3.0",
  "pyxattr>=0.8.1",
  "orjson>=3.10.12",
  "latch-persistence>=0.1.5",
]
classifiers = [
  "Development Status :: 4 - Beta",

  "Intended Audience :: Science/Research",
  "Intended Audience :: Developers",
  "Intended Audience :: Healthcare Industry",

  "Topic :: Software Development :: Build Tools",
  "Topic :: Scientific/Engineering",
  "Topic :: Scientific/Engineering :: Bio-Informatics",

  "Programming Language :: Python :: 3",
  "Programming Language :: Python :: 3.9",
  "Programming Language :: Python :: 3.10",
  "Programming Language :: Python :: 3.11",
  "Programming Language :: Python :: 3.12",
]

[project.optional-dependencies]
pandas = ["pandas>=2.0.0"]
snakemake = [
  "snakemake",
  "snakemake-storage-plugin-latch==0.1.10",
  "snakemake-executor-plugin-latch==0.1.8",
]

[project.scripts]
latch = "latch_cli.main:main"

[project.urls]
Homepage = "https://latch.bio"
Documentation = "https://latch.wiki"
Repository = "https://github.com/latchbio/latch"
Issues = "https://github.com/latchbio/latch/issues"
Changelog = "https://github.com/latchbio/latch/blob/main/CHANGELOG.md"

[dependency-groups]
dev = ["ruff>=0.7.0", "pytest>=8.3.3"]
docs = [
  "sphinx",
  "sphinx-book-theme",
  "sphinx-copybutton",
  "sphinx-click",
  "myst-parser",
  "furo",
]

[tool.ruff]
line-length = 100
target-version = "py39"

[tool.ruff.lint]
pydocstyle = { convention = "google" }
extend-select = [
  "F",
  "E",
  "W",
  # "C90",
  "I",
  "N",
  "D",
  "UP",
  "YTT",
  "ANN",
  "ASYNC",
  "ASYNC1",
  "S",
  # "BLE", # `raise x from y` does not work
  "FBT",
  "B",
  "A",
  # "COM",
  # "CPY",
  "C4",
  "DTZ",
  "T10",
  "DJ",
  # "EM",
  "EXE",
  "FA",
  "ISC",
  "ICN",
  "G",
  "INP",
  "PIE",
  "T20",
  "PYI",
  "PT",
  "Q",
  "RSE",
  "RET",
  "SLF",
  "SLOT",
  "SIM",
  "TID",
  "TCH",
  "INT",
  "ARG",
  "PTH",
  "TD",
  # "FIX",
  # "ERA",
  "PD",
  "PGH",
  "PL",
  "TRY",
  "FLY",
  "NPY",
  "AIR",
  "PERF",
  "FURB",
  "LOG",
  "RUF",
]
ignore = [
  "A002",
  "A003",

  "ANN101",
  "ANN102",
  "ANN201",
  "ANN202",
  "ANN204",

  "E402",
  "E501",
  "E741",

  "C408",
  "C901",

  "FA100",

  "T201",
  "T203",


  "SIM108",

  "S101",
  "S603",

  "N807",

  "D100",
  "D101",
  "D102",
  "D103",
  "D104",
  "D105",
  "D106",
  "D107",
  "D202",
  "D415",

  "TRY003",
  "TRY300",
  "TRY301",

  "FLY002",

  "PERF203",

  "PLC0415",

  "PLW2901",
  "PLW0603",

  "PLR0904",
  "PLR0911",
  "PLR0912",
  "PLR0913",
  "PLR0914",
  "PLR0915",
  "PLR0916",
  "PLR0917",
  "PLR1702",
  "PLR2004",

  "TD001",
  "TD003",
  "TD006",

  "TID252",

  "PD901",

  "UP006",
  "UP040",

  "SIM112",

  "PLC1901",
]

[tool.ruff.format]
preview = true
skip-magic-trailing-comma = true

[tool.pyright]
typeCheckingMode = "strict"

pythonVersion = "3.9"

reportUnknownArgumentType = "none"
reportUnknownLambdaType = "none"
reportUnknownMemberType = "none"
reportUnknownParameterType = "none"
reportUnknownVariableType = "none"

reportUnusedImport = "error"<|MERGE_RESOLUTION|>--- conflicted
+++ resolved
@@ -12,11 +12,7 @@
 
 [project]
 name = "latch"
-<<<<<<< HEAD
-version = "2.55.3.a2"
-=======
 version = "2.57.0"
->>>>>>> aa8a34f8
 description = "The Latch SDK"
 authors = [{ name = "Kenny Workman", email = "kenny@latch.bio" }]
 maintainers = [
@@ -27,7 +23,6 @@
 readme = "README.md"
 license = { file = "LICENSE" }
 
-requires-python = ">=3.9"
 dependencies = [
   "kubernetes>=24.2.0",
   "pyjwt>=0.2.0",
@@ -38,13 +33,8 @@
   "scp>=0.14.0",
   "boto3>=1.26.0",
   "tqdm>=4.63.0",
-<<<<<<< HEAD
-  "lytekit==0.15.17",
-  "lytekitplugins-pods==0.6.2",
-=======
   "lytekit==0.15.28",
   "lytekitplugins-pods==0.7.4",
->>>>>>> aa8a34f8
   "typing-extensions>=4.12.0",
   "apscheduler>=3.10.0",
   "gql>=3.5.0,<4.0.0",
@@ -63,6 +53,7 @@
   "orjson>=3.10.12",
   "latch-persistence>=0.1.5",
 ]
+requires-python = ">=3.9"
 classifiers = [
   "Development Status :: 4 - Beta",
 
