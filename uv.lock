--- conflicted
+++ resolved
@@ -1013,11 +1013,7 @@
 
 [[package]]
 name = "latch"
-<<<<<<< HEAD
-version = "2.63.1"
-=======
 version = "2.65.1"
->>>>>>> 62da6443
 source = { editable = "." }
 dependencies = [
     { name = "aioconsole" },
